[tox]
envlist = pytest, pre-commit, sphinx
skipsdist = True
skip_missing_interpreters = True

[testenv]
basepython = python

[testenv:pytest]
setenv =
    CONDA_DLL_SEARCH_MODIFICATION_ENABLE = 1
conda_channels =
    opensourceeconomics
    conda-forge
    defaults
deps =
    Py-BOBYQA
    DFO-LS
conda_deps =
    bokeh >= 1.3
    click
    conda-build
    fuzzywuzzy
    joblib
    cloudpickle
    numpy
    pandas
    pytest
    pytest-cov
    pytest-mock
    pytest-xdist
    scipy >= 1.2.1
    sqlalchemy >= 1.3
    statsmodels
    seaborn
    dill
<<<<<<< HEAD
    nlopt
=======
    cyipopt
>>>>>>> e512c444
commands = pytest {posargs}


[testenv:pre-commit]
passenv = USERPROFILE SSH_AUTH_SOCK
deps =
    pre-commit
    Pygments
commands =
    pre-commit install -f --install-hooks
    pre-commit run --all-files

[testenv:sphinx]
changedir = docs/source
conda_channels = conda-forge
conda_deps =
    ipython
    nbsphinx
    sphinx
    pydata-sphinx-theme>=0.3.0
    sphinxcontrib-bibtex
    sphinx-panels
commands =
    # Add W flag to builds so that warnings become errors.
    sphinx-build -nT -b html -d {envtmpdir}/doctrees . {envtmpdir}/html
    sphinx-build -nT -b linkcheck -d {envtmpdir}/doctrees . {envtmpdir}/linkcheck

[doc8]
ignore =
    D002,
    D004,
max-line-length = 89

[flake8]
max-line-length = 88
ignore =
    D  ; ignores docstring style errors, enable if you are nit-picky
    E203  ; ignores whitespace around : which is enforced by Black
    W503  ; ignores linebreak before binary operator which is enforced by Black
    RST304  ; ignores check for valid rst roles because it is too aggressive
    T001  ; ignore print statements
    RST301  ; ignores unexpected indentations in docstrings because it was not compatible with google style docstrings
    RST203  ;  gave false positives
    RST202  ;  gave false positves
    RST201  ;  gave false positives
    W605  ; ignores regex relevant escape sequences
per-file-ignores =
    docs/source/conf.py:E501
    estimagic/parameters/kernel_transformations.py:N806
warn-symbols =
    pytest.mark.wip = Remove 'wip' mark for tests.

[pytest]
addopts = --doctest-modules
filterwarnings =
    ignore: Using or importing the ABCs from 'collections'
    ignore: the imp module is deprecated
    ignore: indexing past lexsort depth may impact performance.
    ignore: Method .ptp is deprecated and will be removed in a future version. Use numpy.ptp instead.
markers =
    wip: Tests that are work-in-progress.
    slow: Tests that take a long time to run and are skipped in continuous integration.
norecursedirs =
    docs
    .tox<|MERGE_RESOLUTION|>--- conflicted
+++ resolved
@@ -34,11 +34,8 @@
     statsmodels
     seaborn
     dill
-<<<<<<< HEAD
+    cyipopt
     nlopt
-=======
-    cyipopt
->>>>>>> e512c444
 commands = pytest {posargs}
 
 

--- conflicted
+++ resolved
@@ -1,4 +1,3 @@
-<<<<<<< HEAD
 from pathlib import Path
 
 import gif
@@ -39,7 +38,7 @@
 def example_criterion(x):
     x = _unpack_x(x)
     exponents = np.arange(len(WEIGHTS))
-    return WEIGHTS @ x ** exponents
+    return WEIGHTS @ x**exponents
 
 
 def example_gradient(x):
@@ -305,7 +304,7 @@
     f_double_prime = example_hessian(x0)
 
     diff = x - x0
-    res = f + f_prime * diff + f_double_prime * 0.5 * diff ** 2
+    res = f + f_prime * diff + f_double_prime * 0.5 * diff**2
     return res
 
 
@@ -414,422 +413,4 @@
     for data in plot_data:
         frames.append(visualize_step(**data))
 
-    gif.save(frames, produces, duration=7.5, unit="s")
-=======
-from pathlib import Path
-
-import gif
-import matplotlib.pyplot as plt
-import numpy as np
-import pandas as pd
-import pytask
-import seaborn as sns
-import statsmodels.formula.api as sm
-from scipy.optimize import minimize
-
-
-gif.options.matplotlib["dpi"] = 200
-
-OUT = Path(__file__).resolve().parent.parent / "source" / "_static" / "images"
-
-
-# ======================================================================================
-# Define example function
-# ======================================================================================
-
-WEIGHTS = [
-    9.003014962148157,
-    -3.383000146393776,
-    -0.6037887934635748,
-    1.6984454347036886,
-    -0.9447426232680957,
-    0.2669069434366247,
-    -0.04446368897497234,
-    0.00460781796708519,
-    -0.0003000790127508276,
-    1.1934114174145725e-05,
-    -2.6471293419570505e-07,
-    2.5090819960943964e-09,
-]
-
-
-def example_criterion(x):
-    x = _unpack_x(x)
-    exponents = np.arange(len(WEIGHTS))
-    return WEIGHTS @ x**exponents
-
-
-def example_gradient(x):
-    x = _unpack_x(x)
-    exponents = np.arange(len(WEIGHTS))
-    return (WEIGHTS * exponents) @ x ** (exponents - 1).clip(0)
-
-
-def example_hessian(x):
-    x = _unpack_x(x)
-    exponents = np.arange(len(WEIGHTS))
-    return (WEIGHTS * exponents * (exponents - 1)) @ x ** (exponents - 2).clip(0)
-
-
-def _unpack_x(x):
-    if hasattr(x, "__len__"):
-        assert len(x) == 1
-
-    if isinstance(x, pd.DataFrame):
-        res = x["value"].to_numpy()[0]
-    elif isinstance(x, pd.Series):
-        res = x.to_numpy()[0]
-    elif isinstance(x, (np.ndarray, list, tuple)):
-        res = x[0]
-    else:
-        res = float(x)
-    return res
-
-
-# ======================================================================================
-# Define tools
-# ======================================================================================
-
-
-def minimize_with_history(fun, x0, method, jac=None, hess=None):
-    """Dumbed down scipy minimize that returns full history.
-
-    This is really only meant for illustration in this notebook. In particular,
-    the following restrictions apply:
-
-    - Only works for 1 dimensional problems
-    - does not support all arguments
-
-    """
-    history = []
-
-    def wrapped_fun(x, history=history):
-        history.append(_unpack_x(x))
-        return fun(x)
-
-    res = minimize(wrapped_fun, x0, method=method, jac=jac, hess=hess)
-    res.history = history
-    return res
-
-
-def plot_function():
-    x_grid = np.linspace(0, 20, 100)
-    y_grid = [example_criterion(x) for x in x_grid]
-    fig, ax = plt.subplots()
-    sns.lineplot(x=x_grid, y=y_grid, ax=ax)
-    sns.despine()
-    return fig, ax
-
-
-# ======================================================================================
-# Define self explaining stylized optimizers
-# ======================================================================================
-
-
-def _generate_stylized_line_search_data():
-    remarks = [
-        "Initial evaluation: Large gradient, low curvature: Make a big step.",
-        "Iteration 1: Large gradient, large curvature: Make a smaller step.",
-        "Iteration 2: Very small gradient, low curvature: Make a very small step.",
-        "Iteration 3: Very small gradient, low curvature: Make a very small step.",
-        "Iteration 4: Medium-sized gradient, low curvature: Make a larger step again.",
-        "Iteration 5: Medium-sized gradient, larger curvature: Make a small step.",
-        "Iteration 6: Reverse direction due to sign switch in gradient ",
-        "Convergence because gradient is approximately zero",
-    ]
-
-    x = 2
-    data = []
-    for remark in remarks:
-        f_val = example_criterion(x)
-        grad_val = example_gradient(x)
-        hess_val = np.clip(example_hessian(x), 0.1, np.inf)
-        base_step = -1 / hess_val * grad_val
-
-        aux_line = {
-            "x": [x - 2, x, x + 2],
-            "y": [f_val - 2 * grad_val, f_val, f_val + 2 * grad_val],
-        }
-
-        new_value = np.inf
-        evaluated_x = [x]
-        evaluated_y = [f_val]
-        alpha = 1
-        while new_value >= f_val:
-            new_x = x + alpha * base_step
-            new_value = example_criterion(new_x)
-            evaluated_x.append(new_x)
-            evaluated_y.append(new_value)
-
-        iteration_data = {
-            "evaluated_x": evaluated_x,
-            "new_x": new_x,
-            "remark": remark,
-            "aux_line": aux_line,
-        }
-
-        data.append(iteration_data)
-        x = new_x
-    return data
-
-
-def _generate_stylized_direct_search_data():
-    remarks = [
-        (
-            "Initial evaluation: candidate value worse than original value. "
-            "Do not accept candidate value, switch direction."
-        ),
-        (
-            "Iteration 1: candidate value better than original value. "
-            "Accept candidate value, increase step length."
-        ),
-        (
-            "Iteration 2: candidate value better than original value. "
-            "Accept candidate value, increase step length."
-        ),
-        (
-            "Iteration 3: candidate value worse than original value. "
-            "Do not accept new point, make step smaller."
-        ),
-        (
-            "Iteration 4: Will eventually converge around here. "
-            "From iteration 3 we know that we will do worse further right."
-        ),
-    ]
-
-    data = []
-    x = 2
-    for i, remark in enumerate(remarks):
-        if i == 0:
-            other = x - 2
-        elif i <= 3:
-            other = x + i + 1
-        else:
-            other = x + 2
-
-        evaluated_x = [x, other]
-        evaluated_y = [example_criterion(x), example_criterion(other)]
-        argmin_index = np.argmin(evaluated_y)
-        new_x = evaluated_x[argmin_index]
-
-        iteration_data = {
-            "evaluated_x": [x, other],
-            "new_x": new_x,
-            "remark": remark,
-        }
-        data.append(iteration_data)
-        x = new_x
-
-    return data
-
-
-def _generate_stylized_gradient_based_trust_region_data():
-    remarks = [
-        "Actual vs. expected improvement is large. Accept point, increase radius",
-        "Actual vs. expected improvement < 1 but large. Accept point, increase radius.",
-        "Actual vs. expected improvement is negative. Reject point, decrease radius.",
-        "Actual vs. expected improvement is around 1. Accept point, increase radius.",
-        "Actual vs. expected improvement is around 1. Accept point, increase radius.",
-        "Convergence because gradient norm is close to zero.",
-    ]
-
-    data = []
-    x = 2
-    radius = 2
-    for i, remark in enumerate(remarks):
-        if i == 0:
-            pass
-        elif i <= 2:
-            radius += 1
-        elif i == 3:
-            radius = 2
-        else:
-            radius += 1
-
-        aux_x = list(np.linspace(x - radius, x + radius, 50))
-        aux_y = [_taylor_expansion(point, x) for point in aux_x]
-
-        new_x = aux_x[np.argmin(aux_y)]
-
-        iteration_data = {
-            "evaluated_x": [x],
-            "new_x": new_x,
-            "remark": remark,
-            "aux_line": {"x": aux_x, "y": aux_y},
-        }
-
-        data.append(iteration_data)
-        x = new_x
-
-    return data
-
-
-def _generate_stylized_gradient_free_trust_region_data():
-    remarks = [
-        "Actual vs. expected improvement is large. Accept point, increase radius.",
-        "Actual vs. expected improvement is large. Accept point, increase radius.",
-        (
-            "Actual vs. expected improvement is large but step length is small. "
-            "Accept point, decrease radius."
-        ),
-        (
-            "Actual vs. expected improvement is reasonable but step length is small. "
-            "Accept point, decrease radius."
-        ),
-        (
-            "Actual vs. expected improvement large but absolute improvement is small. "
-            "Accept new point but decrease radius"
-        ),
-        "Absolute improvement is small. Accept new point but decrease radius.",
-        "Convergence because trust region radius shrinks to zero.",
-    ]
-
-    data = []
-    x = 2
-    radius = 2
-    for i, remark in enumerate(remarks):
-        if i == 0:
-            pass
-        elif i <= 2:
-            radius += 1
-        else:
-            radius = max(0.1, radius - 1)
-
-        aux_x = list(np.linspace(x - radius, x + radius, 50))
-        aux_y = [_regression_surrogate(point, x, radius) for point in aux_x]
-
-        new_x = aux_x[np.argmin(aux_y)]
-
-        iteration_data = {
-            "evaluated_x": [x],
-            "new_x": new_x,
-            "remark": remark,
-            "aux_line": {"x": aux_x, "y": aux_y},
-        }
-
-        data.append(iteration_data)
-        x = new_x
-
-    return data
-
-
-def _taylor_expansion(x, x0):
-    """Evaluate taylor expansion around x0 at x."""
-    x = _unpack_x(x)
-    x0 = _unpack_x(x0)
-    f = example_criterion(x0)
-    f_prime = example_gradient(x0)
-    f_double_prime = example_hessian(x0)
-
-    diff = x - x0
-    res = f + f_prime * diff + f_double_prime * 0.5 * diff**2
-    return res
-
-
-def _regression_surrogate(x, x0, radius):
-    """Evaluate a regression based surrogate model at x.
-
-    x0 and radius define the trust region in which evaluation points are sampled.
-
-    """
-    x = _unpack_x(x)
-    x0 = _unpack_x(x0)
-    deviations = [-radius, 0, radius]
-
-    evaluations = [example_criterion(x0 + deviation) for deviation in deviations]
-    df = pd.DataFrame()
-    df["x"] = deviations
-    df["y"] = evaluations
-    params = sm.ols(formula="y ~ x + I(x**2)", data=df).fit().params
-    vec = np.array([1, (x - x0), (x - x0) ** 2])
-    return params @ vec
-
-
-# ======================================================================================
-# Make convergence gifs
-# ======================================================================================
-
-algorithms = ["Cobyla", "L-BFGS-B", "Nelder-Mead", "trust-ncg"]
-
-PARMETRIZATON = [(OUT / f"history_{algo.lower()}.gif", algo) for algo in algorithms]
-
-
-@pytask.mark.parametrize("produces, algorithm", PARMETRIZATON)
-def task_create_convergence_gif(produces, algorithm):
-    start_x = np.array([2])
-    hessian = example_hessian if algorithm == "trust-ncg" else NotImplementedError
-    res = minimize_with_history(
-        example_criterion, start_x, method=algorithm, jac=example_gradient, hess=hessian
-    )
-
-    # repeat the last point to show it longer in the gif
-    points = res.history + [res.history[-1]] * 2
-
-    @gif.frame
-    def _plot_history(points):
-        fig, ax = plot_function()
-        sns.rugplot(points, ax=ax)
-        plt.plot(
-            points[-1],
-            example_criterion(points[-1]),
-            marker="*",
-        )
-        sns.despine()
-
-    frames = []
-    for i in range(len(points)):
-        frames.append(_plot_history(points[: i + 1]))
-
-    gif.save(frames, produces, duration=2.5, unit="s")
-
-
-# ======================================================================================
-# Make explanation gifs
-# ======================================================================================
-STYLIZED_ALGORITHMS = {
-    "direct_search": _generate_stylized_direct_search_data,
-    "line_search": _generate_stylized_line_search_data,
-    "gradient_based_trust_region": _generate_stylized_gradient_based_trust_region_data,
-    "gradient_free_trust_region": _generate_stylized_gradient_free_trust_region_data,
-}
-
-PARMETRIZATON = [(OUT / f"stylized_{algo}.gif", algo) for algo in STYLIZED_ALGORITHMS]
-
-
-@pytask.mark.parametrize("produces, algorithm", PARMETRIZATON)
-def task_create_stylized_algo_gif(produces, algorithm):
-    plot_data = STYLIZED_ALGORITHMS[algorithm]()
-    # repeat the last point to show it longer in the gif
-    plot_data = plot_data + [plot_data[-1]] * 2
-
-    @gif.frame
-    def visualize_step(evaluated_x, new_x, aux_line=None, remark=None):
-        fig, ax = plot_function()
-        sns.rugplot(x=evaluated_x)
-        ax.plot([new_x], [example_criterion(new_x)], marker="*")
-        if aux_line is not None:
-            sns.lineplot(x=aux_line["x"], y=aux_line["y"])
-        if remark is not None:
-            plt.subplots_adjust(bottom=0.25)
-            plt.figtext(
-                0.5,
-                0.05,
-                remark,
-                multialignment="center",
-                ha="center",
-                wrap=True,
-                fontsize=14,
-                bbox={
-                    "facecolor": "white",
-                    "alpha": 0.5,
-                    "pad": 5,
-                    "edgecolor": "#ffffff00",
-                },
-            )
-
-    frames = []
-    for data in plot_data:
-        frames.append(visualize_step(**data))
-
-    gif.save(frames, produces, duration=7.5, unit="s")
->>>>>>> a307c249
+    gif.save(frames, produces, duration=7.5, unit="s")
{
 "cells": [
  {
   "cell_type": "markdown",
   "metadata": {},
   "source": [
    "# Likelihood estimation\n",
    "\n",
    "This notebook shows how to do a simple maximum likelihood (ml) estimation with estimagic. As an illustrating example, we implement a simple linear regression model. This is the same example model used as in the method of moments notebook.\n",
    "\n",
    "We proceed in 4 steps:\n",
    "\n",
    "\n",
    "1. Create a data generating process\n",
    "2. Set up a likelihood function\n",
    "3. Maximize the likelihood function\n",
    "4. Calculate standard errors, confidence intervals, and p-values\n",
    "\n",
    "The user only needs to do step 1 and 2. The rest is done by `estimate_ml`. \n",
    "\n",
    "To be very clear: Estimagic is not a package to estimate linear models or other models that are implemented in Stata, statsmodels or anywhere else. Its purpose is to estimate parameters with custom likelihood or method of simulated moments functions. We just use an ordered logit model as an example of a very simple likelihood function.\n",
    "\n",
    "\n",
    "### Model:\n",
    "\n",
    "$$ y = \\beta_0 + \\beta_1 x + \\epsilon, \\text{ where } \\epsilon \\sim N(0, \\sigma^2)$$\n",
    "\n",
    "We aim to estimate $\\beta_0, \\beta_1, \\sigma^2$."
   ]
  },
  {
   "cell_type": "code",
   "execution_count": 1,
   "metadata": {},
   "outputs": [],
   "source": [
    "import numpy as np\n",
    "import pandas as pd\n",
    "from patsy import dmatrices\n",
    "from scipy import stats\n",
    "from scipy.stats import norm\n",
    "\n",
    "import estimagic as em\n",
    "\n",
    "rng = np.random.default_rng(seed=0)"
   ]
  },
  {
   "cell_type": "markdown",
   "metadata": {},
   "source": [
    "## 1. Create a data generating process"
   ]
  },
  {
   "cell_type": "code",
   "execution_count": 2,
   "metadata": {},
   "outputs": [],
   "source": [
    "def simulate_data(params, n_draws):\n",
    "    x = rng.normal(0, 1, size=n_draws)\n",
    "    e = rng.normal(0, params.loc[\"sd\", \"value\"], size=n_draws)\n",
    "    y = params.loc[\"intercept\", \"value\"] + params.loc[\"slope\", \"value\"] * x + e\n",
    "    return pd.DataFrame({\"y\": y, \"x\": x})"
   ]
  },
  {
   "cell_type": "code",
   "execution_count": 3,
   "metadata": {},
   "outputs": [
    {
     "data": {
      "text/html": [
       "<div>\n",
       "<style scoped>\n",
       "    .dataframe tbody tr th:only-of-type {\n",
       "        vertical-align: middle;\n",
       "    }\n",
       "\n",
       "    .dataframe tbody tr th {\n",
       "        vertical-align: top;\n",
       "    }\n",
       "\n",
       "    .dataframe thead th {\n",
       "        text-align: right;\n",
       "    }\n",
       "</style>\n",
       "<table border=\"1\" class=\"dataframe\">\n",
       "  <thead>\n",
       "    <tr style=\"text-align: right;\">\n",
       "      <th></th>\n",
       "      <th>value</th>\n",
       "      <th>lower_bound</th>\n",
       "    </tr>\n",
       "  </thead>\n",
       "  <tbody>\n",
       "    <tr>\n",
       "      <th>intercept</th>\n",
       "      <td>2</td>\n",
       "      <td>-inf</td>\n",
       "    </tr>\n",
       "    <tr>\n",
       "      <th>slope</th>\n",
       "      <td>-1</td>\n",
       "      <td>-inf</td>\n",
       "    </tr>\n",
       "    <tr>\n",
       "      <th>sd</th>\n",
       "      <td>1</td>\n",
       "      <td>1.000000e-10</td>\n",
       "    </tr>\n",
       "  </tbody>\n",
       "</table>\n",
       "</div>"
      ],
      "text/plain": [
       "           value   lower_bound\n",
       "intercept      2          -inf\n",
       "slope         -1          -inf\n",
       "sd             1  1.000000e-10"
      ]
     },
     "execution_count": 3,
     "metadata": {},
     "output_type": "execute_result"
    }
   ],
   "source": [
    "true_params = pd.DataFrame(\n",
    "    data=[[2, -np.inf], [-1, -np.inf], [1, 1e-10]],\n",
    "    columns=[\"value\", \"lower_bound\"],\n",
    "    index=[\"intercept\", \"slope\", \"sd\"],\n",
    ")\n",
    "true_params"
   ]
  },
  {
   "cell_type": "code",
   "execution_count": 4,
   "metadata": {},
   "outputs": [],
   "source": [
    "data = simulate_data(true_params, n_draws=100)"
   ]
  },
  {
   "cell_type": "markdown",
   "metadata": {},
   "source": [
    "## 2. Define the `loglike` function"
   ]
  },
  {
   "cell_type": "code",
   "execution_count": 5,
   "metadata": {},
   "outputs": [],
   "source": [
    "def normal_loglike(params, data):\n",
    "    norm_rv = norm(\n",
    "        loc=params.loc[\"intercept\", \"value\"] + params.loc[\"slope\", \"value\"] * data[\"x\"],\n",
    "        scale=params.loc[\"sd\", \"value\"],\n",
    "    )\n",
    "    contributions = norm_rv.logpdf(data[\"y\"])\n",
    "    return {\"contributions\": contributions, \"value\": contributions.sum()}"
   ]
  },
  {
   "cell_type": "markdown",
   "metadata": {},
   "source": [
    "A few remarks before we move on:\n",
    "\n",
    "1. There are numerically better ways to calculate the likelihood, we chose this implementation for brevity and readability. \n",
    "2. The loglike function takes params and other arguments. You are completely flexible in the number and names of the other arguments as long as the first argument is params. \n",
    "3. The loglike function returns a dictionary with the entries \"contributions\" and \"value\". The \"contributions\" are the log likelihood evaluations of each individual in the dataset. The \"value\" are their sum. The \"value\" entry could be omitted, the \"contributions\" entry, however, is mandatory. "
   ]
  },
  {
   "cell_type": "markdown",
   "metadata": {},
   "source": [
    "## 3. Estimate the model"
   ]
  },
  {
   "cell_type": "code",
   "execution_count": 6,
   "metadata": {},
   "outputs": [],
   "source": [
    "start_params = true_params.assign(value=[100, 100, 100])\n",
    "\n",
    "res = em.estimate_ml(\n",
    "    loglike=normal_loglike,\n",
    "    params=start_params,\n",
    "    optimize_options={\"algorithm\": \"scipy_lbfgsb\"},\n",
    "    loglike_kwargs={\"data\": data},\n",
    ")"
   ]
  },
  {
   "cell_type": "code",
   "execution_count": 7,
   "metadata": {},
   "outputs": [
    {
     "data": {
      "text/html": [
       "<div>\n",
       "<style scoped>\n",
       "    .dataframe tbody tr th:only-of-type {\n",
       "        vertical-align: middle;\n",
       "    }\n",
       "\n",
       "    .dataframe tbody tr th {\n",
       "        vertical-align: top;\n",
       "    }\n",
       "\n",
       "    .dataframe thead th {\n",
       "        text-align: right;\n",
       "    }\n",
       "</style>\n",
       "<table border=\"1\" class=\"dataframe\">\n",
       "  <thead>\n",
       "    <tr style=\"text-align: right;\">\n",
       "      <th></th>\n",
       "      <th>value</th>\n",
       "      <th>free</th>\n",
       "      <th>standard_error</th>\n",
       "      <th>ci_lower</th>\n",
       "      <th>ci_upper</th>\n",
       "      <th>p_value</th>\n",
       "      <th>free</th>\n",
       "      <th>stars</th>\n",
       "    </tr>\n",
       "  </thead>\n",
       "  <tbody>\n",
       "    <tr>\n",
       "      <th>intercept</th>\n",
<<<<<<< HEAD
       "      <td>2.075</td>\n",
       "      <td>True</td>\n",
       "      <td>0.105</td>\n",
=======
       "      <td>1.945</td>\n",
       "      <td>0.104</td>\n",
       "      <td>1.742</td>\n",
       "      <td>2.148</td>\n",
>>>>>>> 034f546d
       "      <td>0.0</td>\n",
       "      <td>True</td>\n",
       "      <td>***</td>\n",
       "    </tr>\n",
       "    <tr>\n",
       "      <th>slope</th>\n",
<<<<<<< HEAD
       "      <td>-0.885</td>\n",
       "      <td>True</td>\n",
       "      <td>0.111</td>\n",
=======
       "      <td>-0.945</td>\n",
       "      <td>0.113</td>\n",
       "      <td>-1.167</td>\n",
       "      <td>-0.723</td>\n",
>>>>>>> 034f546d
       "      <td>0.0</td>\n",
       "      <td>True</td>\n",
       "      <td>***</td>\n",
       "    </tr>\n",
       "    <tr>\n",
       "      <th>sd</th>\n",
<<<<<<< HEAD
       "      <td>1.028</td>\n",
       "      <td>True</td>\n",
       "      <td>0.095</td>\n",
=======
       "      <td>0.954</td>\n",
       "      <td>0.079</td>\n",
       "      <td>0.799</td>\n",
       "      <td>1.109</td>\n",
>>>>>>> 034f546d
       "      <td>0.0</td>\n",
       "      <td>True</td>\n",
       "      <td>***</td>\n",
       "    </tr>\n",
       "  </tbody>\n",
       "</table>\n",
       "</div>"
      ],
      "text/plain": [
<<<<<<< HEAD
       "           value  free  standard_error  p_value  ci_lower  ci_upper stars\n",
       "intercept  2.075  True           0.105      0.0     1.868     2.282   ***\n",
       "slope     -0.885  True           0.111      0.0    -1.103    -0.667   ***\n",
       "sd         1.028  True           0.095      0.0     0.843     1.214   ***"
=======
       "           value  standard_error  ci_lower  ci_upper  p_value  free stars\n",
       "intercept  1.945           0.104     1.742     2.148      0.0  True   ***\n",
       "slope     -0.945           0.113    -1.167    -0.723      0.0  True   ***\n",
       "sd         0.954           0.079     0.799     1.109      0.0  True   ***"
>>>>>>> 034f546d
      ]
     },
     "execution_count": 7,
     "metadata": {},
     "output_type": "execute_result"
    }
   ],
   "source": [
    "res.summary().round(3)"
   ]
  },
  {
   "cell_type": "markdown",
   "metadata": {},
   "source": [
    "## 4. What's in the results?\n",
    "\n",
    "`LikelihoodResult` objects provide attributes and methods to calculate standard errors, confidence intervals, and p-values. For all three, several methods are available. You can even calculate cluster robust standard errors. \n",
    "\n",
    "A few examples are:"
   ]
  },
  {
   "cell_type": "code",
   "execution_count": 8,
   "metadata": {},
   "outputs": [
    {
     "data": {
      "text/html": [
       "<div>\n",
       "<style scoped>\n",
       "    .dataframe tbody tr th:only-of-type {\n",
       "        vertical-align: middle;\n",
       "    }\n",
       "\n",
       "    .dataframe tbody tr th {\n",
       "        vertical-align: top;\n",
       "    }\n",
       "\n",
       "    .dataframe thead th {\n",
       "        text-align: right;\n",
       "    }\n",
       "</style>\n",
       "<table border=\"1\" class=\"dataframe\">\n",
       "  <thead>\n",
       "    <tr style=\"text-align: right;\">\n",
       "      <th></th>\n",
       "      <th>value</th>\n",
       "      <th>lower_bound</th>\n",
       "    </tr>\n",
       "  </thead>\n",
       "  <tbody>\n",
       "    <tr>\n",
       "      <th>intercept</th>\n",
<<<<<<< HEAD
       "      <td>2.075154</td>\n",
=======
       "      <td>1.944957</td>\n",
>>>>>>> 034f546d
       "      <td>-inf</td>\n",
       "    </tr>\n",
       "    <tr>\n",
       "      <th>slope</th>\n",
       "      <td>-0.944915</td>\n",
       "      <td>-inf</td>\n",
       "    </tr>\n",
       "    <tr>\n",
       "      <th>sd</th>\n",
<<<<<<< HEAD
       "      <td>1.028188</td>\n",
=======
       "      <td>0.954233</td>\n",
>>>>>>> 034f546d
       "      <td>1.000000e-10</td>\n",
       "    </tr>\n",
       "  </tbody>\n",
       "</table>\n",
       "</div>"
      ],
      "text/plain": [
       "              value   lower_bound\n",
<<<<<<< HEAD
       "intercept  2.075154          -inf\n",
       "slope     -0.885302          -inf\n",
       "sd         1.028188  1.000000e-10"
=======
       "intercept  1.944957          -inf\n",
       "slope     -0.944915          -inf\n",
       "sd         0.954233  1.000000e-10"
>>>>>>> 034f546d
      ]
     },
     "execution_count": 8,
     "metadata": {},
     "output_type": "execute_result"
    }
   ],
   "source": [
    "res.params"
   ]
  },
  {
   "cell_type": "code",
   "execution_count": 9,
   "metadata": {},
   "outputs": [
    {
     "data": {
      "text/html": [
       "<div>\n",
       "<style scoped>\n",
       "    .dataframe tbody tr th:only-of-type {\n",
       "        vertical-align: middle;\n",
       "    }\n",
       "\n",
       "    .dataframe tbody tr th {\n",
       "        vertical-align: top;\n",
       "    }\n",
       "\n",
       "    .dataframe thead th {\n",
       "        text-align: right;\n",
       "    }\n",
       "</style>\n",
       "<table border=\"1\" class=\"dataframe\">\n",
       "  <thead>\n",
       "    <tr style=\"text-align: right;\">\n",
       "      <th></th>\n",
       "      <th>intercept</th>\n",
       "      <th>slope</th>\n",
       "      <th>sd</th>\n",
       "    </tr>\n",
       "  </thead>\n",
       "  <tbody>\n",
       "    <tr>\n",
       "      <th>intercept</th>\n",
       "      <td>0.008986</td>\n",
       "      <td>0.000426</td>\n",
       "      <td>-0.001904</td>\n",
       "    </tr>\n",
       "    <tr>\n",
       "      <th>slope</th>\n",
       "      <td>0.000426</td>\n",
       "      <td>0.007734</td>\n",
       "      <td>0.000303</td>\n",
       "    </tr>\n",
       "    <tr>\n",
       "      <th>sd</th>\n",
       "      <td>-0.001904</td>\n",
       "      <td>0.000303</td>\n",
       "      <td>0.003748</td>\n",
       "    </tr>\n",
       "  </tbody>\n",
       "</table>\n",
       "</div>"
      ],
      "text/plain": [
       "           intercept     slope        sd\n",
       "intercept   0.008986  0.000426 -0.001904\n",
       "slope       0.000426  0.007734  0.000303\n",
       "sd         -0.001904  0.000303  0.003748"
      ]
     },
     "execution_count": 9,
     "metadata": {},
     "output_type": "execute_result"
    }
   ],
   "source": [
    "res.cov(method=\"robust\")"
   ]
  },
  {
   "cell_type": "code",
   "execution_count": 10,
   "metadata": {},
   "outputs": [
    {
     "data": {
      "text/html": [
       "<div>\n",
       "<style scoped>\n",
       "    .dataframe tbody tr th:only-of-type {\n",
       "        vertical-align: middle;\n",
       "    }\n",
       "\n",
       "    .dataframe tbody tr th {\n",
       "        vertical-align: top;\n",
       "    }\n",
       "\n",
       "    .dataframe thead th {\n",
       "        text-align: right;\n",
       "    }\n",
       "</style>\n",
       "<table border=\"1\" class=\"dataframe\">\n",
       "  <thead>\n",
       "    <tr style=\"text-align: right;\">\n",
       "      <th></th>\n",
       "      <th>value</th>\n",
       "      <th>lower_bound</th>\n",
       "    </tr>\n",
       "  </thead>\n",
       "  <tbody>\n",
       "    <tr>\n",
       "      <th>intercept</th>\n",
       "      <td>0.103760</td>\n",
       "      <td>-inf</td>\n",
       "    </tr>\n",
       "    <tr>\n",
       "      <th>slope</th>\n",
       "      <td>0.113343</td>\n",
       "      <td>-inf</td>\n",
       "    </tr>\n",
       "    <tr>\n",
       "      <th>sd</th>\n",
       "      <td>0.078961</td>\n",
       "      <td>1.000000e-10</td>\n",
       "    </tr>\n",
       "  </tbody>\n",
       "</table>\n",
       "</div>"
      ],
      "text/plain": [
       "              value   lower_bound\n",
       "intercept  0.103760          -inf\n",
       "slope      0.113343          -inf\n",
       "sd         0.078961  1.000000e-10"
      ]
     },
     "execution_count": 10,
     "metadata": {},
     "output_type": "execute_result"
    }
   ],
   "source": [
    "res.se()"
   ]
  }
 ],
 "metadata": {
  "kernelspec": {
   "display_name": "Python 3 (ipykernel)",
   "language": "python",
   "name": "python3"
  },
  "language_info": {
   "codemirror_mode": {
    "name": "ipython",
    "version": 3
   },
   "file_extension": ".py",
   "mimetype": "text/x-python",
   "name": "python",
   "nbconvert_exporter": "python",
   "pygments_lexer": "ipython3",
   "version": "3.9.13"
  }
 },
 "nbformat": 4,
 "nbformat_minor": 2
}<|MERGE_RESOLUTION|>--- conflicted
+++ resolved
@@ -173,8 +173,8 @@
    "source": [
     "A few remarks before we move on:\n",
     "\n",
-    "1. There are numerically better ways to calculate the likelihood, we chose this implementation for brevity and readability. \n",
-    "2. The loglike function takes params and other arguments. You are completely flexible in the number and names of the other arguments as long as the first argument is params. \n",
+    "1. There are numerically better ways to calculate the likelihood; we chose this implementation for brevity and readability. \n",
+    "2. The loglike function takes params and other arguments. You are completely flexible with respect to the number and names of the other arguments as long as the first argument is params. \n",
     "3. The loglike function returns a dictionary with the entries \"contributions\" and \"value\". The \"contributions\" are the log likelihood evaluations of each individual in the dataset. The \"value\" are their sum. The \"value\" entry could be omitted, the \"contributions\" entry, however, is mandatory. "
    ]
   },
@@ -228,7 +228,6 @@
        "    <tr style=\"text-align: right;\">\n",
        "      <th></th>\n",
        "      <th>value</th>\n",
-       "      <th>free</th>\n",
        "      <th>standard_error</th>\n",
        "      <th>ci_lower</th>\n",
        "      <th>ci_upper</th>\n",
@@ -240,48 +239,30 @@
        "  <tbody>\n",
        "    <tr>\n",
        "      <th>intercept</th>\n",
-<<<<<<< HEAD
-       "      <td>2.075</td>\n",
-       "      <td>True</td>\n",
-       "      <td>0.105</td>\n",
-=======
        "      <td>1.945</td>\n",
        "      <td>0.104</td>\n",
        "      <td>1.742</td>\n",
        "      <td>2.148</td>\n",
->>>>>>> 034f546d
        "      <td>0.0</td>\n",
        "      <td>True</td>\n",
        "      <td>***</td>\n",
        "    </tr>\n",
        "    <tr>\n",
        "      <th>slope</th>\n",
-<<<<<<< HEAD
-       "      <td>-0.885</td>\n",
-       "      <td>True</td>\n",
-       "      <td>0.111</td>\n",
-=======
        "      <td>-0.945</td>\n",
        "      <td>0.113</td>\n",
        "      <td>-1.167</td>\n",
        "      <td>-0.723</td>\n",
->>>>>>> 034f546d
        "      <td>0.0</td>\n",
        "      <td>True</td>\n",
        "      <td>***</td>\n",
        "    </tr>\n",
        "    <tr>\n",
        "      <th>sd</th>\n",
-<<<<<<< HEAD
-       "      <td>1.028</td>\n",
-       "      <td>True</td>\n",
-       "      <td>0.095</td>\n",
-=======
        "      <td>0.954</td>\n",
        "      <td>0.079</td>\n",
        "      <td>0.799</td>\n",
        "      <td>1.109</td>\n",
->>>>>>> 034f546d
        "      <td>0.0</td>\n",
        "      <td>True</td>\n",
        "      <td>***</td>\n",
@@ -291,17 +272,10 @@
        "</div>"
       ],
       "text/plain": [
-<<<<<<< HEAD
-       "           value  free  standard_error  p_value  ci_lower  ci_upper stars\n",
-       "intercept  2.075  True           0.105      0.0     1.868     2.282   ***\n",
-       "slope     -0.885  True           0.111      0.0    -1.103    -0.667   ***\n",
-       "sd         1.028  True           0.095      0.0     0.843     1.214   ***"
-=======
        "           value  standard_error  ci_lower  ci_upper  p_value  free stars\n",
        "intercept  1.945           0.104     1.742     2.148      0.0  True   ***\n",
        "slope     -0.945           0.113    -1.167    -0.723      0.0  True   ***\n",
        "sd         0.954           0.079     0.799     1.109      0.0  True   ***"
->>>>>>> 034f546d
       ]
      },
      "execution_count": 7,
@@ -357,25 +331,17 @@
        "  <tbody>\n",
        "    <tr>\n",
        "      <th>intercept</th>\n",
-<<<<<<< HEAD
-       "      <td>2.075154</td>\n",
-=======
        "      <td>1.944957</td>\n",
->>>>>>> 034f546d
        "      <td>-inf</td>\n",
        "    </tr>\n",
        "    <tr>\n",
        "      <th>slope</th>\n",
-       "      <td>-0.944915</td>\n",
+       "      <td>-0.944914</td>\n",
        "      <td>-inf</td>\n",
        "    </tr>\n",
        "    <tr>\n",
        "      <th>sd</th>\n",
-<<<<<<< HEAD
-       "      <td>1.028188</td>\n",
-=======
        "      <td>0.954233</td>\n",
->>>>>>> 034f546d
        "      <td>1.000000e-10</td>\n",
        "    </tr>\n",
        "  </tbody>\n",
@@ -384,15 +350,9 @@
       ],
       "text/plain": [
        "              value   lower_bound\n",
-<<<<<<< HEAD
-       "intercept  2.075154          -inf\n",
-       "slope     -0.885302          -inf\n",
-       "sd         1.028188  1.000000e-10"
-=======
        "intercept  1.944957          -inf\n",
-       "slope     -0.944915          -inf\n",
+       "slope     -0.944914          -inf\n",
        "sd         0.954233  1.000000e-10"
->>>>>>> 034f546d
       ]
      },
      "execution_count": 8,

% Encoding: UTF-8



@Book{Dennis1996,
  Title                    = {Numerical Methods for Unconstrained Optimization and Nonlinear Equations},
  Author                   = {Dennis, J.E. and Schnabel, R.B.},
  Publisher                = {Society for Industrial and Applied Mathematics},
  Year                     = {1996},
  Series                   = {Classics in Applied Mathematics},

  ISBN                     = {9780898713640},
  Lccn                     = {lc95051776},
  Url                      = {https://books.google.de/books?id=RtxcWd0eBD0C&redir_esc=y}
}

@book{Hansen2019,
  title     = {Econometrics},
  author    = {Bruce E. Hansen},
  editor    = {Bruce E. Hansen},
  publisher = {Unpublished},
  year      = {2019},
  url       = {https://www.ssc.wisc.edu/~bhansen/econometrics/},
  owner     = {janos},
  timestamp = {2019.10.03}
}

@book{Hansen2020,
  title     = {Econometrics},
  author    = {Bruce E. Hansen},
  editor    = {Bruce E. Hansen},
  publisher = {Unpublished},
  year      = {2020},
  address   = {https://www.ssc.wisc.edu/~bhansen/econometrics/},
  owner     = {janos},
  timestamp = {2020.03.04}
}


@book{Verbeek2008,
  title     = {A Guide to Modern Econometrics},
  author    = {Verbeek, M.},
  publisher = {Wiley},
  year      = {2008},
  isbn      = {9780470517697},
  lccn      = {2007050167},
  url       = {https://books.google.com/books?id=uEFm6pAJZhoC}
}

@book{Wassermann2006,
  title     = {All of nonparametric statistics},
  author    = {Wasserman, Larry},
  year      = {2006},
  publisher = {Springer Science \& Business Media}
}

@article{Groeneveld1994,
  author  = {Eildert Groeneveld},
  title   = {A reparameterization to improve numerical optimization in multivariate REML (co)variance component estimation},
  journal = {Genetics, Selection, Evolution : GSE},
  year    = {1994},
  volume  = {26},
  pages   = {537 - 545}
}

@article{Pinheiro1996,
  author  = {José C. Pinheiro and Douglas M. Bates},
  title   = {Unconstrained Parameterizations for Variance-Covariance Matrices},
  journal = {Statistics and Computing},
  year    = {1996},
  volume  = {6},
  pages   = {289--296}
}

@techreport{Kraft1988,
  author      = {Kraft, Dieter},
  institution = {DLR German Aerospace Center – Institute for Flight Mechanics},
  title       = {A software package for sequential quadratic programming},
  year        = {1988},
  address     = {Köln, Germany},
  url         = {http://degenerateconic.com/wp-content/uploads/2018/03/DFVLR_FB_88_28.pdf}
}

@book{Nocedal2006,
  author    = {Nocedal, Jorge and Wright, Stephen},
  publisher = {Springer Science \& Business Media},
  title     = {Numerical optimization},
  year      = {2006}
}

@incollection{Conn2000,
  author    = {Conn, AR and Gould, NI and Toint, PL},
  booktitle = {Trust region methods},
  publisher = {Siam},
  title     = {Nonlinear equations and nonlinear fitting},
  year      = {2000},
  pages     = {749--774},
  volume    = {1}
}

@article{Byrd1999,
  author    = {Byrd, Richard H and Hribar, Mary E and Nocedal, Jorge},
  journal   = {SIAM Journal on Optimization},
  title     = {An interior point algorithm for large-scale nonlinear programming},
  year      = {1999},
  number    = {4},
  pages     = {877--900},
  volume    = {9},
  publisher = {SIAM}
}

@article{Lalee1998,
  author    = {Lalee, Marucha and Nocedal, Jorge and Plantenga, Todd},
  journal   = {SIAM Journal on Optimization},
  title     = {On the implementation of an algorithm for large-scale equality constrained optimization},
  year      = {1998},
  number    = {3},
  pages     = {682--706},
  volume    = {8},
  publisher = {SIAM}
}

@article{Gao2012,
  author    = {Gao, Fuchang and Han, Lixing},
  journal   = {Computational Optimization and Applications},
  title     = {Implementing the Nelder-Mead simplex algorithm with adaptive parameters},
  year      = {2012},
  number    = {1},
  pages     = {259--277},
  volume    = {51},
  publisher = {Springer}
}

@incollection{Powell1994,
  author    = {Powell, Michael JD},
  booktitle = {Advances in optimization and numerical analysis},
  publisher = {Springer},
  title     = {A direct search optimization method that models the objective and constraint functions by linear interpolation},
  year      = {1994},
  pages     = {51--67}
}

@article{Powell1998,
  author    = {Powell, Michael JD},
  journal   = {Acta numerica},
  title     = {Direct search algorithms for optimization calculations},
  year      = {1998},
  pages     = {287--336},
  publisher = {Cambridge University Press}
}

@article{Powell2007,
  author    = {Powell, Michael JD},
  journal   = {Mathematics Today-Bulletin of the Institute of Mathematics and its Applications},
  title     = {A view of algorithms for optimization without derivatives},
  year      = {2007},
  number    = {5},
  pages     = {170--174},
  volume    = {43},
  publisher = {Citeseer}
}

@techreport{Benson2017,
  author      = {Benson, S and McInnes, LC and Mor{\'e}, JJ and Munson, T and Sarich, J},
  institution = {Technical Report ANL/MCS-TM-322, Argonne National Laboratory},
  title       = {TAO user manual (revision 3.7)},
  year        = {2017},
  url         = {http://web.mit.edu/tao-petsc_v3.7/tao_manual.pdf}
}

@techreport{Wild2015,
  author      = {Wild, Stefan M.},
  institution = {Argonne National Laboratory},
  title       = {Solving Derivative-Free Nonlinear Least Squares Problems with POUNDERS},
  year        = {2015},
  url         = {https://www.mcs.anl.gov/papers/P5120-0414.pdf}
}

@misc{Cartis2018,
  author        = {Coralia Cartis and Jan Fiala and Benjamin Marteau and Lindon Roberts},
  title         = {Improving the Flexibility and Robustness of Model-Based Derivative-Free Optimization Solvers},
  year          = {2018},
  archiveprefix = {arXiv},
  eprint        = {1804.00154},
  primaryclass  = {math.OC}
}

@misc{Cartis2018a,
  author        = {Coralia Cartis and Lindon Roberts and Oliver Sheridan-Methven},
  title         = {Escaping local minima with derivative-free methods: a numerical investigation},
  year          = {2018},
  archiveprefix = {arXiv},
  eprint        = {1812.11343},
  primaryclass  = {math.OC}
}

@article{Powell2009,
  author  = {Powell, Michael JD},
  journal = {Cambridge NA Report NA2009/06, University of Cambridge, Cambridge},
  title   = {The BOBYQA algorithm for bound constrained optimization without derivatives},
  year    = {2009},
  pages   = {26--46}
}

@misc{Cartis2018b,
  author        = {Coralia Cartis and Jan Fiala and Benjamin Marteau and Lindon Roberts},
  title         = {Improving the Flexibility and Robustness of Model-Based Derivative-Free Optimization Solvers},
  year          = {2018},
  archiveprefix = {arXiv},
  eprint        = {1804.00154},
  primaryclass  = {math.OC}
}

@unpublished{Saxton2018,
  title  = {resample: Randomization-based inference in Python.},
  author = {Daniel Saxton},
  year   = {2018},
  note   = {unpublished},
  url    = {https://github.com/dsaxton/resample}
}

@article{CameronMiller2015,
<<<<<<< HEAD
  title     = {A practitioner’s guide to cluster-robust inference},
  author    = {Cameron, A Colin and Miller, Douglas L},
  journal   = {Journal of human resources},
  volume    = {50},
  number    = {2},
  pages     = {317--372},
  year      = {2015},
  publisher = {University of Wisconsin Press}
}

@article{Waechter2005,
=======
  title={A practitioner’s guide to cluster-robust inference},
  author={Cameron, A Colin and Miller, Douglas L},
  journal={Journal of human resources},
  volume={50},
  number={2},
  pages={317--372},
  year={2015},
  publisher={University of Wisconsin Press}
}

@Article{Waechter2005,
>>>>>>> 9c7658a4
  author    = {Andreas Wächter and Lorenz T. Biegler},
  journal   = {{SIAM} Journal on Optimization},
  title     = {Line Search Filter Methods for Nonlinear Programming: Local Convergence},
  year      = {2005},
  month     = {jan},
  number    = {1},
  pages     = {32--48},
  volume    = {16},
  doi       = {10.1137/s1052623403426544},
<<<<<<< HEAD
  publisher = {Society for Industrial {\&} Applied Mathematics ({SIAM})}
}

@article{Waechter2005a,
=======
  publisher = {Society for Industrial {\&} Applied Mathematics ({SIAM})},
}

@Article{Waechter2005a,
>>>>>>> 9c7658a4
  author    = {Andreas Wächter and Lorenz T. Biegler},
  journal   = {{SIAM} Journal on Optimization},
  title     = {Line Search Filter Methods for Nonlinear Programming: Motivation and Global Convergence},
  year      = {2005},
  month     = {jan},
  number    = {1},
  pages     = {1--31},
  volume    = {16},
  doi       = {10.1137/s1052623403426556},
<<<<<<< HEAD
  publisher = {Society for Industrial {\&} Applied Mathematics ({SIAM})}
}

@article{Waechter2005b,
=======
  publisher = {Society for Industrial {\&} Applied Mathematics ({SIAM})},
}

@Article{Waechter2005b,
>>>>>>> 9c7658a4
  author    = {Andreas Wächter and Lorenz T. Biegler},
  journal   = {Mathematical Programming},
  title     = {On the implementation of an interior-point filter line-search algorithm for large-scale nonlinear programming},
  year      = {2005},
  month     = {apr},
  number    = {1},
  pages     = {25--57},
  volume    = {106},
  doi       = {10.1007/s10107-004-0559-y},
<<<<<<< HEAD
  publisher = {Springer Science and Business Media {LLC}}
}

@article{Nocedal2009,
=======
  publisher = {Springer Science and Business Media {LLC}},
}

@Article{Nocedal2009,
>>>>>>> 9c7658a4
  author    = {Jorge Nocedal and Andreas Wächter and Richard A. Waltz},
  journal   = {{SIAM} Journal on Optimization},
  title     = {Adaptive Barrier Update Strategies for Nonlinear Interior Methods},
  year      = {2009},
  month     = {jan},
  number    = {4},
  pages     = {1674--1693},
  volume    = {19},
  doi       = {10.1137/060649513},
<<<<<<< HEAD
  publisher = {Society for Industrial {\&} Applied Mathematics ({SIAM})}
}

@article{Schlueter2009,
  author    = {Martin Schlüter and Jose A. Egea and Julio R. Banga},
  journal   = {Computers {\&} Operations Research},
  title     = {Extended ant colony optimization for non-convex mixed integer nonlinear programming},
  year      = {2009},
  month     = {jul},
  number    = {7},
  pages     = {2217--2229},
  volume    = {36},
  doi       = {10.1016/j.cor.2008.08.015},
  publisher = {Elsevier {BV}}
}

@article{Karaboga2007,
  author    = {Dervis Karaboga and Bahriye Basturk},
  journal   = {Journal of Global Optimization},
  title     = {A powerful and efficient algorithm for numerical function optimization: artificial bee colony ({ABC}) algorithm},
  year      = {2007},
  month     = {apr},
  number    = {3},
  pages     = {459--471},
  volume    = {39},
  doi       = {10.1007/s10898-007-9149-x},
  publisher = {Springer Science and Business Media {LLC}}
}

@article{Mernik2015,
  author    = {Marjan Mernik and Shih-Hsi Liu and Dervis Karaboga and Matej {\v{C}}repin{\v{s}}ek},
  journal   = {Information Sciences},
  title     = {On clarifying misconceptions when comparing variants of the Artificial Bee Colony Algorithm by offering a new implementation},
  year      = {2015},
  month     = {jan},
  pages     = {115--127},
  volume    = {291},
  doi       = {10.1016/j.ins.2014.08.040},
  publisher = {Elsevier {BV}}
}

@article{Storn1997,
  author    = {Rainer Storn and Kenneth Price},
  journal   = {Journal of Global Optimization},
  title     = {Differential Evolution – A Simple and Efficient Heuristic for Global Optimization over Continuous Spaces},
  year      = {1997},
  number    = {4},
  pages     = {341--359},
  volume    = {11},
  doi       = {10.1023/a:1008202821328},
  publisher = {Springer Science and Business Media {LLC}}
}

@article{Oliveto2007,
  author    = {Pietro S. Oliveto and Jun He and Xin Yao},
  journal   = {International Journal of Automation and Computing},
  title     = {Time complexity of evolutionary algorithms for combinatorial optimization: A decade of results},
  year      = {2007},
  month     = {jul},
  number    = {3},
  pages     = {281--293},
  volume    = {4},
  doi       = {10.1007/s11633-007-0281-3},
  publisher = {Springer Science and Business Media {LLC}}
}


@article{Brest2006,
  author  = {Brest, Janez and Greiner, Sao and Boskovic, Borko and Mernik, Marjan and Zumer, Viljem},
  journal = {IEEE Transactions on Evolutionary Computation},
  title   = {Self-Adapting Control Parameters in Differential Evolution: A Comparative Study on Numerical Benchmark Problems},
  year    = {2006},
  number  = {6},
  pages   = {646-657},
  volume  = {10},
  doi     = {10.1109/TEVC.2006.872133}
}

@inproceedings{Elsayed2011,
  author    = {Elsayed, Saber M. and Sarker, Ruhul A. and Essam, Daryl L.},
  booktitle = {2011 IEEE Congress of Evolutionary Computation (CEC)},
  title     = {Differential evolution with multiple strategies for solving CEC2011 real-world numerical optimization problems},
  year      = {2011},
  pages     = {1041-1048},
  doi       = {10.1109/CEC.2011.5949732}
}

@incollection{Hansen2006,
  author    = {Nikolaus Hansen},
  booktitle = {Towards a New Evolutionary Computation},
  publisher = {Springer Berlin Heidelberg},
  title     = {The {CMA} Evolution Strategy: A Comparing Review},
  year      = {2006},
  pages     = {75--102},
  doi       = {10.1007/3-540-32494-1_4}
}

@article{Corana1987,
  author     = {Corana, A. and Marchesi, M. and Martini, C. and Ridella, S.},
  title      = {Minimizing Multimodal Functions of Continuous Variables with the “Simulated Annealing” Algorithm—Corrigenda for This Article is Available Here},
  year       = {1987},
  issue_date = {Sept. 1987},
  publisher  = {Association for Computing Machinery},
  address    = {New York, NY, USA},
  volume     = {13},
  number     = {3},
  issn       = {0098-3500},
  url        = {https://doi.org/10.1145/29380.29864},
  doi        = {10.1145/29380.29864},
  abstract   = {A new global optimization algorithm for functions of continuous variables is presented,
derived from the “Simulated Annealing” algorithm recently introduced in combinatorial
optimization.The algorithm is essentially an iterative random search procedure with
adaptive moves along the coordinate directions. It permits uphill moves under the
control of a probabilistic criterion, thus tending to avoid the first local minima
encountered.The algorithm has been tested against the Nelder and Mead simplex method
and against a version of Adaptive Random Search. The test functions were Rosenbrock
valleys and multiminima functions in 2,4, and 10 dimensions.The new method proved
to be more reliable than the others, being always able to find the optimum, or at
least a point very close to it. It is quite costly in term of function evaluations,
but its cost can be predicted in advance, depending only slightly on the starting
point.},
  journal    = {ACM Trans. Math. Softw.},
  month      = sep,
  pages      = {262–280},
  numpages   = {19}
}

@Article{Poli2007,
  author    = {Riccardo Poli and James Kennedy and Tim Blackwell},
  journal   = {Swarm Intelligence},
  title     = {Particle swarm optimization},
  year      = {2007},
  month     = {aug},
  number    = {1},
  pages     = {33--57},
  volume    = {1},
  doi       = {10.1007/s11721-007-0002-0},
  publisher = {Springer Science and Business Media {LLC}},
}

@Article{Wales1997,
  author    = {David J. Wales and Jonathan P. K. Doye},
  journal   = {The Journal of Physical Chemistry A},
  title     = {Global Optimization by Basin-Hopping and the Lowest Energy Structures of Lennard-Jones Clusters Containing up to 110 Atoms},
  year      = {1997},
  month     = {jul},
  number    = {28},
  pages     = {5111--5116},
  volume    = {101},
  doi       = {10.1021/jp970984n},
  publisher = {American Chemical Society ({ACS})},
}

@InProceedings{Glasmachers2010,
  author    = {Tobias Glasmachers and Tom Schaul and Sun Yi and Daan Wierstra and Jürgen Schmidhuber},
  booktitle = {Proceedings of the 12th annual conference on Genetic and evolutionary computation - {GECCO} {\textquotesingle}10},
  title     = {Exponential natural evolution strategies},
  year      = {2010},
  publisher = {{ACM} Press},
  doi       = {10.1145/1830483.1830557},
}

@Article{Mahdavi2007,
  author    = {M. Mahdavi and M. Fesanghary and E. Damangir},
  journal   = {Applied Mathematics and Computation},
  title     = {An improved harmony search algorithm for solving optimization problems},
  year      = {2007},
  month     = {may},
  number    = {2},
  pages     = {1567--1579},
  volume    = {188},
  doi       = {10.1016/j.amc.2006.11.033},
  publisher = {Elsevier {BV}},
}

@Article{Mirjalili2014,
  author    = {Seyedali Mirjalili and Seyed Mohammad Mirjalili and Andrew Lewis},
  journal   = {Advances in Engineering Software},
  title     = {Grey Wolf Optimizer},
  year      = {2014},
  month     = {mar},
  pages     = {46--61},
  volume    = {69},
  doi       = {10.1016/j.advengsoft.2013.12.007},
  publisher = {Elsevier {BV}},
}

@Article{Kolda2003,
  author    = {Tamara G. Kolda and Robert Michael Lewis and Virginia Torczon},
  journal   = {{SIAM} Review},
  title     = {Optimization by Direct Search: New Perspectives on Some Classical and Modern Methods},
  year      = {2003},
  month     = {jan},
  number    = {3},
  pages     = {385--482},
  volume    = {45},
  doi       = {10.1137/s003614450242889},
=======
>>>>>>> 9c7658a4
  publisher = {Society for Industrial {\&} Applied Mathematics ({SIAM})},
}

@Comment{jabref-meta: databaseType:bibtex;}<|MERGE_RESOLUTION|>--- conflicted
+++ resolved
@@ -220,7 +220,6 @@
 }
 
 @article{CameronMiller2015,
-<<<<<<< HEAD
   title     = {A practitioner’s guide to cluster-robust inference},
   author    = {Cameron, A Colin and Miller, Douglas L},
   journal   = {Journal of human resources},
@@ -232,19 +231,6 @@
 }
 
 @article{Waechter2005,
-=======
-  title={A practitioner’s guide to cluster-robust inference},
-  author={Cameron, A Colin and Miller, Douglas L},
-  journal={Journal of human resources},
-  volume={50},
-  number={2},
-  pages={317--372},
-  year={2015},
-  publisher={University of Wisconsin Press}
-}
-
-@Article{Waechter2005,
->>>>>>> 9c7658a4
   author    = {Andreas Wächter and Lorenz T. Biegler},
   journal   = {{SIAM} Journal on Optimization},
   title     = {Line Search Filter Methods for Nonlinear Programming: Local Convergence},
@@ -254,17 +240,10 @@
   pages     = {32--48},
   volume    = {16},
   doi       = {10.1137/s1052623403426544},
-<<<<<<< HEAD
   publisher = {Society for Industrial {\&} Applied Mathematics ({SIAM})}
 }
 
 @article{Waechter2005a,
-=======
-  publisher = {Society for Industrial {\&} Applied Mathematics ({SIAM})},
-}
-
-@Article{Waechter2005a,
->>>>>>> 9c7658a4
   author    = {Andreas Wächter and Lorenz T. Biegler},
   journal   = {{SIAM} Journal on Optimization},
   title     = {Line Search Filter Methods for Nonlinear Programming: Motivation and Global Convergence},
@@ -274,17 +253,10 @@
   pages     = {1--31},
   volume    = {16},
   doi       = {10.1137/s1052623403426556},
-<<<<<<< HEAD
   publisher = {Society for Industrial {\&} Applied Mathematics ({SIAM})}
 }
 
 @article{Waechter2005b,
-=======
-  publisher = {Society for Industrial {\&} Applied Mathematics ({SIAM})},
-}
-
-@Article{Waechter2005b,
->>>>>>> 9c7658a4
   author    = {Andreas Wächter and Lorenz T. Biegler},
   journal   = {Mathematical Programming},
   title     = {On the implementation of an interior-point filter line-search algorithm for large-scale nonlinear programming},
@@ -294,17 +266,10 @@
   pages     = {25--57},
   volume    = {106},
   doi       = {10.1007/s10107-004-0559-y},
-<<<<<<< HEAD
   publisher = {Springer Science and Business Media {LLC}}
 }
 
 @article{Nocedal2009,
-=======
-  publisher = {Springer Science and Business Media {LLC}},
-}
-
-@Article{Nocedal2009,
->>>>>>> 9c7658a4
   author    = {Jorge Nocedal and Andreas Wächter and Richard A. Waltz},
   journal   = {{SIAM} Journal on Optimization},
   title     = {Adaptive Barrier Update Strategies for Nonlinear Interior Methods},
@@ -314,7 +279,6 @@
   pages     = {1674--1693},
   volume    = {19},
   doi       = {10.1137/060649513},
-<<<<<<< HEAD
   publisher = {Society for Industrial {\&} Applied Mathematics ({SIAM})}
 }
 
@@ -512,9 +476,58 @@
   pages     = {385--482},
   volume    = {45},
   doi       = {10.1137/s003614450242889},
-=======
->>>>>>> 9c7658a4
+}
+
+@Article{Waechter2005,
+  author    = {Andreas Wächter and Lorenz T. Biegler},
+  journal   = {{SIAM} Journal on Optimization},
+  title     = {Line Search Filter Methods for Nonlinear Programming: Local Convergence},
+  year      = {2005},
+  month     = {jan},
+  number    = {1},
+  pages     = {32--48},
+  volume    = {16},
+  doi       = {10.1137/s1052623403426544},
   publisher = {Society for Industrial {\&} Applied Mathematics ({SIAM})},
 }
 
+@Article{Waechter2005a,
+  author    = {Andreas Wächter and Lorenz T. Biegler},
+  journal   = {{SIAM} Journal on Optimization},
+  title     = {Line Search Filter Methods for Nonlinear Programming: Motivation and Global Convergence},
+  year      = {2005},
+  month     = {jan},
+  number    = {1},
+  pages     = {1--31},
+  volume    = {16},
+  doi       = {10.1137/s1052623403426556},
+  publisher = {Society for Industrial {\&} Applied Mathematics ({SIAM})},
+}
+
+@Article{Waechter2005b,
+  author    = {Andreas Wächter and Lorenz T. Biegler},
+  journal   = {Mathematical Programming},
+  title     = {On the implementation of an interior-point filter line-search algorithm for large-scale nonlinear programming},
+  year      = {2005},
+  month     = {apr},
+  number    = {1},
+  pages     = {25--57},
+  volume    = {106},
+  doi       = {10.1007/s10107-004-0559-y},
+  publisher = {Springer Science and Business Media {LLC}},
+}
+
+@Article{Nocedal2009,
+  author    = {Jorge Nocedal and Andreas Wächter and Richard A. Waltz},
+  journal   = {{SIAM} Journal on Optimization},
+  title     = {Adaptive Barrier Update Strategies for Nonlinear Interior Methods},
+  year      = {2009},
+  month     = {jan},
+  number    = {4},
+  pages     = {1674--1693},
+  volume    = {19},
+  doi       = {10.1137/060649513},
+  publisher = {Society for Industrial {\&} Applied Mathematics ({SIAM})},
+}
+
 @Comment{jabref-meta: databaseType:bibtex;}
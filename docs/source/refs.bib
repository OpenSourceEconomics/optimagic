% Encoding: UTF-8


<<<<<<< HEAD
@book{Dennis1996,
  title     = {Numerical Methods for Unconstrained Optimization and Nonlinear Equations},
  author    = {Dennis, J.E. and Schnabel, R.B.},
  publisher = {Society for Industrial and Applied Mathematics},
  year      = {1996},
  series    = {Classics in Applied Mathematics},
  isbn      = {9780898713640},
  lccn      = {lc95051776},
  url       = {https://books.google.de/books?id=RtxcWd0eBD0C&redir_esc=y}
=======
@Book{Dennis1996,
  Title                    = {Numerical Methods for Unconstrained Optimization and Nonlinear Equations},
  Author                   = {Dennis, J.E. and Schnabel, R.B.},
  Publisher                = {Society for Industrial and Applied Mathematics},
  Year                     = {1996},
  Series                   = {Classics in Applied Mathematics},

  ISBN                     = {9780898713640},
  Lccn                     = {lc95051776},
  Url                      = {https://books.google.de/books?id=RtxcWd0eBD0C&redir_esc=y}
>>>>>>> 23417fc8
}

@book{Hansen2019,
  title     = {Econometrics},
  author    = {Bruce E. Hansen},
  editor    = {Bruce E. Hansen},
  publisher = {Unpublished},
  year      = {2019},
  url       = {https://www.ssc.wisc.edu/~bhansen/econometrics/},
  owner     = {janos},
  timestamp = {2019.10.03}
}

@book{Hansen2020,
  title     = {Econometrics},
  author    = {Bruce E. Hansen},
  editor    = {Bruce E. Hansen},
  publisher = {Unpublished},
  year      = {2020},
  address   = {https://www.ssc.wisc.edu/~bhansen/econometrics/},
  owner     = {janos},
  timestamp = {2020.03.04}
}


@book{Verbeek2008,
  title     = {A Guide to Modern Econometrics},
  author    = {Verbeek, M.},
  publisher = {Wiley},
  year      = {2008},
  isbn      = {9780470517697},
  lccn      = {2007050167},
  url       = {https://books.google.com/books?id=uEFm6pAJZhoC}
}

@book{Wassermann2006,
  title     = {All of nonparametric statistics},
  author    = {Wasserman, Larry},
  year      = {2006},
  publisher = {Springer Science \& Business Media}
}

@article{Groeneveld1994,
  author  = {Eildert Groeneveld},
  title   = {A reparameterization to improve numerical optimization in multivariate REML (co)variance component estimation},
  journal = {Genetics, Selection, Evolution : GSE},
  year    = {1994},
  volume  = {26},
  pages   = {537 - 545}
}

@article{Pinheiro1996,
  author  = {José C. Pinheiro and Douglas M. Bates},
  title   = {Unconstrained Parameterizations for Variance-Covariance Matrices},
  journal = {Statistics and Computing},
  year    = {1996},
  volume  = {6},
  pages   = {289--296}
}

@techreport{Kraft1988,
  author      = {Kraft, Dieter},
  institution = {DLR German Aerospace Center – Institute for Flight Mechanics},
  title       = {A software package for sequential quadratic programming},
  year        = {1988},
  address     = {Köln, Germany},
  url         = {http://degenerateconic.com/wp-content/uploads/2018/03/DFVLR_FB_88_28.pdf}
}

@book{Nocedal2006,
  author    = {Nocedal, Jorge and Wright, Stephen},
  publisher = {Springer Science \& Business Media},
  title     = {Numerical optimization},
  year      = {2006}
}

@incollection{Conn2000,
  author    = {Conn, AR and Gould, NI and Toint, PL},
  booktitle = {Trust region methods},
  publisher = {Siam},
  title     = {Nonlinear equations and nonlinear fitting},
  year      = {2000},
  pages     = {749--774},
  volume    = {1}
}

@article{Byrd1999,
  author    = {Byrd, Richard H and Hribar, Mary E and Nocedal, Jorge},
  journal   = {SIAM Journal on Optimization},
  title     = {An interior point algorithm for large-scale nonlinear programming},
  year      = {1999},
  number    = {4},
  pages     = {877--900},
  volume    = {9},
  publisher = {SIAM}
}

@article{Lalee1998,
  author    = {Lalee, Marucha and Nocedal, Jorge and Plantenga, Todd},
  journal   = {SIAM Journal on Optimization},
  title     = {On the implementation of an algorithm for large-scale equality constrained optimization},
  year      = {1998},
  number    = {3},
  pages     = {682--706},
  volume    = {8},
  publisher = {SIAM}
}

@article{Gao2012,
  author    = {Gao, Fuchang and Han, Lixing},
  journal   = {Computational Optimization and Applications},
  title     = {Implementing the Nelder-Mead simplex algorithm with adaptive parameters},
  year      = {2012},
  number    = {1},
  pages     = {259--277},
  volume    = {51},
  publisher = {Springer}
}

@incollection{Powell1994,
  author    = {Powell, Michael JD},
  booktitle = {Advances in optimization and numerical analysis},
  publisher = {Springer},
  title     = {A direct search optimization method that models the objective and constraint functions by linear interpolation},
  year      = {1994},
  pages     = {51--67}
}

@article{Powell1998,
  author    = {Powell, Michael JD},
  journal   = {Acta numerica},
  title     = {Direct search algorithms for optimization calculations},
  year      = {1998},
  pages     = {287--336},
  publisher = {Cambridge University Press}
}

@article{Powell2007,
  author    = {Powell, Michael JD},
  journal   = {Mathematics Today-Bulletin of the Institute of Mathematics and its Applications},
  title     = {A view of algorithms for optimization without derivatives},
  year      = {2007},
  number    = {5},
  pages     = {170--174},
  volume    = {43},
  publisher = {Citeseer}
}

@techreport{Benson2017,
  author      = {Benson, S and McInnes, LC and Mor{\'e}, JJ and Munson, T and Sarich, J},
  institution = {Technical Report ANL/MCS-TM-322, Argonne National Laboratory},
  title       = {TAO user manual (revision 3.7)},
  year        = {2017},
  url         = {http://web.mit.edu/tao-petsc_v3.7/tao_manual.pdf}
}

@techreport{Wild2015,
  author      = {Wild, Stefan M.},
  institution = {Argonne National Laboratory},
  title       = {Solving Derivative-Free Nonlinear Least Squares Problems with POUNDERS},
  year        = {2015},
  url         = {https://www.mcs.anl.gov/papers/P5120-0414.pdf}
}

@misc{Cartis2018,
  author        = {Coralia Cartis and Jan Fiala and Benjamin Marteau and Lindon Roberts},
  title         = {Improving the Flexibility and Robustness of Model-Based Derivative-Free Optimization Solvers},
  year          = {2018},
  archiveprefix = {arXiv},
  eprint        = {1804.00154},
  primaryclass  = {math.OC}
}

@misc{Cartis2018a,
  author        = {Coralia Cartis and Lindon Roberts and Oliver Sheridan-Methven},
  title         = {Escaping local minima with derivative-free methods: a numerical investigation},
  year          = {2018},
  archiveprefix = {arXiv},
  eprint        = {1812.11343},
  primaryclass  = {math.OC}
}

@article{Powell2009,
  author  = {Powell, Michael JD},
  journal = {Cambridge NA Report NA2009/06, University of Cambridge, Cambridge},
  title   = {The BOBYQA algorithm for bound constrained optimization without derivatives},
  year    = {2009},
  pages   = {26--46}
}

@misc{Cartis2018b,
  author        = {Coralia Cartis and Jan Fiala and Benjamin Marteau and Lindon Roberts},
  title         = {Improving the Flexibility and Robustness of Model-Based Derivative-Free Optimization Solvers},
  year          = {2018},
  archiveprefix = {arXiv},
  eprint        = {1804.00154},
  primaryclass  = {math.OC}
}

@unpublished{Saxton2018,
  title  = {resample: Randomization-based inference in Python.},
  author = {Daniel Saxton},
  year   = {2018},
  note   = {unpublished},
  url    = {https://github.com/dsaxton/resample}
}

@article{CameronMiller2015,
  title     = {A practitioner’s guide to cluster-robust inference},
  author    = {Cameron, A Colin and Miller, Douglas L},
  journal   = {Journal of human resources},
  volume    = {50},
  number    = {2},
  pages     = {317--372},
  year      = {2015},
  publisher = {University of Wisconsin Press}
}

@article{Waechter2005,
  author    = {Andreas Wächter and Lorenz T. Biegler},
  journal   = {{SIAM} Journal on Optimization},
  title     = {Line Search Filter Methods for Nonlinear Programming: Local Convergence},
  year      = {2005},
  month     = {jan},
  number    = {1},
  pages     = {32--48},
  volume    = {16},
  doi       = {10.1137/s1052623403426544},
  publisher = {Society for Industrial {\&} Applied Mathematics ({SIAM})}
}

@article{Waechter2005a,
  author    = {Andreas Wächter and Lorenz T. Biegler},
  journal   = {{SIAM} Journal on Optimization},
  title     = {Line Search Filter Methods for Nonlinear Programming: Motivation and Global Convergence},
  year      = {2005},
  month     = {jan},
  number    = {1},
  pages     = {1--31},
  volume    = {16},
  doi       = {10.1137/s1052623403426556},
  publisher = {Society for Industrial {\&} Applied Mathematics ({SIAM})}
}

@article{Waechter2005b,
  author    = {Andreas Wächter and Lorenz T. Biegler},
  journal   = {Mathematical Programming},
  title     = {On the implementation of an interior-point filter line-search algorithm for large-scale nonlinear programming},
  year      = {2005},
  month     = {apr},
  number    = {1},
  pages     = {25--57},
  volume    = {106},
  doi       = {10.1007/s10107-004-0559-y},
  publisher = {Springer Science and Business Media {LLC}}
}

@article{Nocedal2009,
  author    = {Jorge Nocedal and Andreas Wächter and Richard A. Waltz},
  journal   = {{SIAM} Journal on Optimization},
  title     = {Adaptive Barrier Update Strategies for Nonlinear Interior Methods},
  year      = {2009},
  month     = {jan},
  number    = {4},
  pages     = {1674--1693},
  volume    = {19},
  doi       = {10.1137/060649513},
  publisher = {Society for Industrial {\&} Applied Mathematics ({SIAM})}
}

@article{Schlueter2009,
  author    = {Martin Schlüter and Jose A. Egea and Julio R. Banga},
  journal   = {Computers {\&} Operations Research},
  title     = {Extended ant colony optimization for non-convex mixed integer nonlinear programming},
  year      = {2009},
  month     = {jul},
  number    = {7},
  pages     = {2217--2229},
  volume    = {36},
  doi       = {10.1016/j.cor.2008.08.015},
  publisher = {Elsevier {BV}}
}

@article{Karaboga2007,
  author    = {Dervis Karaboga and Bahriye Basturk},
  journal   = {Journal of Global Optimization},
  title     = {A powerful and efficient algorithm for numerical function optimization: artificial bee colony ({ABC}) algorithm},
  year      = {2007},
  month     = {apr},
  number    = {3},
  pages     = {459--471},
  volume    = {39},
  doi       = {10.1007/s10898-007-9149-x},
  publisher = {Springer Science and Business Media {LLC}}
}

@article{Mernik2015,
  author    = {Marjan Mernik and Shih-Hsi Liu and Dervis Karaboga and Matej {\v{C}}repin{\v{s}}ek},
  journal   = {Information Sciences},
  title     = {On clarifying misconceptions when comparing variants of the Artificial Bee Colony Algorithm by offering a new implementation},
  year      = {2015},
  month     = {jan},
  pages     = {115--127},
  volume    = {291},
  doi       = {10.1016/j.ins.2014.08.040},
  publisher = {Elsevier {BV}}
}

@article{Storn1997,
  author    = {Rainer Storn and Kenneth Price},
  journal   = {Journal of Global Optimization},
  title     = {Differential Evolution – A Simple and Efficient Heuristic for Global Optimization over Continuous Spaces},
  year      = {1997},
  number    = {4},
  pages     = {341--359},
  volume    = {11},
  doi       = {10.1023/a:1008202821328},
  publisher = {Springer Science and Business Media {LLC}}
}

@article{Oliveto2007,
  author    = {Pietro S. Oliveto and Jun He and Xin Yao},
  journal   = {International Journal of Automation and Computing},
  title     = {Time complexity of evolutionary algorithms for combinatorial optimization: A decade of results},
  year      = {2007},
  month     = {jul},
  number    = {3},
  pages     = {281--293},
  volume    = {4},
  doi       = {10.1007/s11633-007-0281-3},
  publisher = {Springer Science and Business Media {LLC}}
}


@article{Brest2006,
  author  = {Brest, Janez and Greiner, Sao and Boskovic, Borko and Mernik, Marjan and Zumer, Viljem},
  journal = {IEEE Transactions on Evolutionary Computation},
  title   = {Self-Adapting Control Parameters in Differential Evolution: A Comparative Study on Numerical Benchmark Problems},
  year    = {2006},
  number  = {6},
  pages   = {646-657},
  volume  = {10},
  doi     = {10.1109/TEVC.2006.872133}
}

@inproceedings{Elsayed2011,
  author    = {Elsayed, Saber M. and Sarker, Ruhul A. and Essam, Daryl L.},
  booktitle = {2011 IEEE Congress of Evolutionary Computation (CEC)},
  title     = {Differential evolution with multiple strategies for solving CEC2011 real-world numerical optimization problems},
  year      = {2011},
  pages     = {1041-1048},
  doi       = {10.1109/CEC.2011.5949732}
}

@incollection{Hansen2006,
  author    = {Nikolaus Hansen},
  booktitle = {Towards a New Evolutionary Computation},
  publisher = {Springer Berlin Heidelberg},
  title     = {The {CMA} Evolution Strategy: A Comparing Review},
  year      = {2006},
  pages     = {75--102},
  doi       = {10.1007/3-540-32494-1_4}
}

@article{Corana1987,
  author     = {Corana, A. and Marchesi, M. and Martini, C. and Ridella, S.},
  title      = {Minimizing Multimodal Functions of Continuous Variables with the “Simulated Annealing” Algorithm—Corrigenda for This Article is Available Here},
  year       = {1987},
  issue_date = {Sept. 1987},
  publisher  = {Association for Computing Machinery},
  address    = {New York, NY, USA},
  volume     = {13},
  number     = {3},
  issn       = {0098-3500},
  url        = {https://doi.org/10.1145/29380.29864},
  doi        = {10.1145/29380.29864},
  abstract   = {A new global optimization algorithm for functions of continuous variables is presented,
derived from the “Simulated Annealing” algorithm recently introduced in combinatorial
optimization.The algorithm is essentially an iterative random search procedure with
adaptive moves along the coordinate directions. It permits uphill moves under the
control of a probabilistic criterion, thus tending to avoid the first local minima
encountered.The algorithm has been tested against the Nelder and Mead simplex method
and against a version of Adaptive Random Search. The test functions were Rosenbrock
valleys and multiminima functions in 2,4, and 10 dimensions.The new method proved
to be more reliable than the others, being always able to find the optimum, or at
least a point very close to it. It is quite costly in term of function evaluations,
but its cost can be predicted in advance, depending only slightly on the starting
point.},
  journal    = {ACM Trans. Math. Softw.},
  month      = sep,
  pages      = {262–280},
  numpages   = {19}
}

@Article{Poli2007,
  author    = {Riccardo Poli and James Kennedy and Tim Blackwell},
  journal   = {Swarm Intelligence},
  title     = {Particle swarm optimization},
  year      = {2007},
  month     = {aug},
  number    = {1},
  pages     = {33--57},
  volume    = {1},
  doi       = {10.1007/s11721-007-0002-0},
  publisher = {Springer Science and Business Media {LLC}},
}

@Article{Wales1997,
  author    = {David J. Wales and Jonathan P. K. Doye},
  journal   = {The Journal of Physical Chemistry A},
  title     = {Global Optimization by Basin-Hopping and the Lowest Energy Structures of Lennard-Jones Clusters Containing up to 110 Atoms},
  year      = {1997},
  month     = {jul},
  number    = {28},
  pages     = {5111--5116},
  volume    = {101},
  doi       = {10.1021/jp970984n},
  publisher = {American Chemical Society ({ACS})},
}

@InProceedings{Glasmachers2010,
  author    = {Tobias Glasmachers and Tom Schaul and Sun Yi and Daan Wierstra and Jürgen Schmidhuber},
  booktitle = {Proceedings of the 12th annual conference on Genetic and evolutionary computation - {GECCO} {\textquotesingle}10},
  title     = {Exponential natural evolution strategies},
  year      = {2010},
  publisher = {{ACM} Press},
  doi       = {10.1145/1830483.1830557},
}

@Article{Mahdavi2007,
  author    = {M. Mahdavi and M. Fesanghary and E. Damangir},
  journal   = {Applied Mathematics and Computation},
  title     = {An improved harmony search algorithm for solving optimization problems},
  year      = {2007},
  month     = {may},
  number    = {2},
  pages     = {1567--1579},
  volume    = {188},
  doi       = {10.1016/j.amc.2006.11.033},
  publisher = {Elsevier {BV}},
}

@Article{Mirjalili2014,
  author    = {Seyedali Mirjalili and Seyed Mohammad Mirjalili and Andrew Lewis},
  journal   = {Advances in Engineering Software},
  title     = {Grey Wolf Optimizer},
  year      = {2014},
  month     = {mar},
  pages     = {46--61},
  volume    = {69},
  doi       = {10.1016/j.advengsoft.2013.12.007},
  publisher = {Elsevier {BV}},
}

@Article{Kolda2003,
  author    = {Tamara G. Kolda and Robert Michael Lewis and Virginia Torczon},
  journal   = {{SIAM} Review},
  title     = {Optimization by Direct Search: New Perspectives on Some Classical and Modern Methods},
  year      = {2003},
  month     = {jan},
  number    = {3},
  pages     = {385--482},
  volume    = {45},
  doi       = {10.1137/s003614450242889},
  publisher = {Society for Industrial {\&} Applied Mathematics ({SIAM})},
}

@Comment{jabref-meta: databaseType:bibtex;}<|MERGE_RESOLUTION|>--- conflicted
+++ resolved
@@ -1,17 +1,7 @@
 % Encoding: UTF-8
 
 
-<<<<<<< HEAD
-@book{Dennis1996,
-  title     = {Numerical Methods for Unconstrained Optimization and Nonlinear Equations},
-  author    = {Dennis, J.E. and Schnabel, R.B.},
-  publisher = {Society for Industrial and Applied Mathematics},
-  year      = {1996},
-  series    = {Classics in Applied Mathematics},
-  isbn      = {9780898713640},
-  lccn      = {lc95051776},
-  url       = {https://books.google.de/books?id=RtxcWd0eBD0C&redir_esc=y}
-=======
+
 @Book{Dennis1996,
   Title                    = {Numerical Methods for Unconstrained Optimization and Nonlinear Equations},
   Author                   = {Dennis, J.E. and Schnabel, R.B.},
@@ -22,7 +12,6 @@
   ISBN                     = {9780898713640},
   Lccn                     = {lc95051776},
   Url                      = {https://books.google.de/books?id=RtxcWd0eBD0C&redir_esc=y}
->>>>>>> 23417fc8
 }
 
 @book{Hansen2019,

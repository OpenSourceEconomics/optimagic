channels:
  - defaults
dependencies:
  - python=3.7
<<<<<<< HEAD
  - ipython=7.8.0
  - nbsphinx=0.5.1
  - sphinx=2.2.0
  - sphinx_rtd_theme=0.4.3
  - sphinxcontrib-bibtex=1.0.0
=======
  - ipython
  - pip:
    - sphinx
    - sphinx_rtd_theme
    - nbsphinx
    - sphinxcontrib-bibtex
>>>>>>> 6c1d5a64
<|MERGE_RESOLUTION|>--- conflicted
+++ resolved
@@ -2,17 +2,9 @@
   - defaults
 dependencies:
   - python=3.7
-<<<<<<< HEAD
-  - ipython=7.8.0
-  - nbsphinx=0.5.1
-  - sphinx=2.2.0
-  - sphinx_rtd_theme=0.4.3
-  - sphinxcontrib-bibtex=1.0.0
-=======
   - ipython
   - pip:
     - sphinx
     - sphinx_rtd_theme
     - nbsphinx
-    - sphinxcontrib-bibtex
->>>>>>> 6c1d5a64
+    - sphinxcontrib-bibtex
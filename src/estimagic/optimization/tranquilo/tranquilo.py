import warnings
from functools import partial
from typing import NamedTuple

import numpy as np
from estimagic.decorators import mark_minimizer
from estimagic.optimization.tranquilo.adjust_radius import adjust_radius
from estimagic.optimization.tranquilo.aggregate_models import get_aggregator
from estimagic.optimization.tranquilo.filter_points import get_sample_filter
from estimagic.optimization.tranquilo.fit_models import get_fitter
from estimagic.optimization.tranquilo.models import ModelInfo
from estimagic.optimization.tranquilo.models import ScalarModel
from estimagic.optimization.tranquilo.options import Bounds
from estimagic.optimization.tranquilo.options import ConvOptions
from estimagic.optimization.tranquilo.options import RadiusOptions
from estimagic.optimization.tranquilo.options import TrustRegion
from estimagic.optimization.tranquilo.sample_points import get_sampler
from estimagic.optimization.tranquilo.solve_subproblem import get_subsolver
from estimagic.optimization.tranquilo.tranquilo_history import History


def _tranquilo(
    criterion,
    x,
    functype,
    lower_bounds=None,
    upper_bounds=None,
    disable_convergence=False,
    n_points_factor=1.0,
    stopping_max_iterations=200,
    random_seed=925408,
    sampler="sphere",
    sample_filter="keep_all",
    fitter="ols",
<<<<<<< HEAD
    surrogate_model="quadratic",
    sample_size="quadratic",
=======
    subsolver="bntr",
    sampler_options=None,
    radius_options=None,
    fit_options=None,
    solver_options=None,
    conv_options=None,
>>>>>>> 0cd0b189
):
    """Find the local minimum to a noisy optimization problem.
    Args:
        criterion (callable): Function that return values of the objective function.
        x (np.ndarray): Initial guess for the parameter vector.
        functype (str): String indicating whether the criterion is a scalar, a
            likelihood function or a least-square type of function.
        lower_bounds (np.ndarray or NoneTeyp): 1d array of shape (n,) with lower bounds
            for the parameter vector x.
        upper_bounds (np.ndarray or NoneTeyp): 1d array of shape (n,) with upper bounds
            for the parameter vector x.
        disable_convergence (bool): If True, check for convergence criterion and stop
            the iterations.
        n_points_factor (int):
        stopping_max_iterations (int): Maximum number of iterations to run.
        random_seed (int): The seed used in random number generation.
        sample_filter (str): The method used to filter points in the current trust
            region.
        sampler (str): The sampling function used to sample points from current
            trust redion.
        fitter (str): The method used to fit the surrogate model.
        subsolver (str): The algorithm-function used for solving the nested surrogate
            model.
        sampler_options (dct or NoneType): Additional keyword arguments passed to the
            sampler function.
        radius_options (NemdTuple or NoneType): Options for trust-region radius
            management.
        fit_options (dct or NoneType): Additional keyword arguments passed to the
            fitter.
        solver_options (dct or NoneType): Additional keyword arguments passed to the
            sub-solver.
        conv_options (NamedTuple or NoneType): Criteria for successful convergence.

    Returns:
        res (dct): Results dictionary with the following items:
            - solution_x (np.ndarray): Solution vector of shape (n,).
            - solution_criterion (np.ndarray): Values of the criterion function at the
                solution vector. Shape (n_obs,).
            - states (list): The history of optimization as a list of the State objects.
            - message (str or NoneType): Message stating which convergence criterion,
                if any has been reached at the end of optimization
    """
    warnings.warn(
        "Tranquilo is extremely experimental. algo_options and results will change "
        "frequently and without notice. Do not use."
    )

    sampling_rng = np.random.default_rng(random_seed)

    if sampler_options is None:
        sampler_options = {}
    if radius_options is None:
        radius_options = RadiusOptions()

<<<<<<< HEAD
    fit_options = {}
=======
    if fit_options is None:
        fit_options = {}
>>>>>>> 0cd0b189

    if sample_size == "pounders":
        target_sample_size = 2 * len(x) + 1
    elif sample_size == "linear":
        target_sample_size = len(x) + 1
    elif sample_size == "quadratic":
        target_sample_size = int(0.5 * len(x) * (len(x) + 1)) + len(x) + 1

    if surrogate_model == "linear":
        model_info = ModelInfo(has_squares=False, has_interactions=False)
    else:
        model_info = ModelInfo()

    if functype != "scalar":
        model_info = ModelInfo(has_squares=False, has_interactions=False)
        target_sample_size = len(x) + 1

    target_sample_size = int(n_points_factor * target_sample_size)

    if solver_options is None:
        solver_options = {}

    if functype == "scalar":
        aggregator = "identity_linear" if surrogate_model == "linear" else "identity"
    elif functype == "likelihood":
        aggregator = "information_equality_linear"
    elif functype == "least_squares":
        aggregator = "least_squares_linear"
    else:
        raise ValueError(f"Invalid functype: {functype}")

    if conv_options is None:
        conv_options = ConvOptions()

    # ==================================================================================

    history = History(functype=functype)
    bounds = Bounds(lower=lower_bounds, upper=upper_bounds)
    trustregion = TrustRegion(center=x, radius=radius_options.initial_radius)
    sample_points = get_sampler(sampler, bounds=bounds, user_options=sampler_options)
    filter_points = get_sample_filter(sample_filter)

    aggregate_vector_model = get_aggregator(
        aggregator=aggregator,
        functype=functype,
        model_info=model_info,
    )

    fit_model = get_fitter(
        fitter=fitter,
        user_options=fit_options,
        model_info=model_info,
    )

    solve_subproblem = get_subsolver(
        solver=subsolver,
        user_options=solver_options,
        bounds=bounds,
    )

    first_eval = criterion(x)
    history.add_entries(x, first_eval)

    state = State(
        index=0,
        model=None,
        rho=None,
        radius=trustregion.radius,
        x=history.get_xs(0),
        fvec=history.get_fvecs(0),
        fval=history.get_fvals(0),
    )

    converged, msg = False, None
    states = [state]
    for _ in range(stopping_max_iterations):
        old_indices = history.get_indices_in_trustregion(trustregion)
        old_xs = history.get_xs(old_indices)

        filtered_xs, filtered_indices = filter_points(
            xs=old_xs,
            indices=old_indices,
            state=state,
        )

        if state.index not in filtered_indices:
            raise ValueError()

        new_xs = sample_points(
            trustregion=trustregion,
            target_size=target_sample_size,
            existing_xs=filtered_xs,
            rng=sampling_rng,
        )

        new_fvecs = [criterion(_x) for _x in new_xs]
        new_indices = np.arange(history.get_n_fun(), history.get_n_fun() + len(new_xs))
        history.add_entries(new_xs, new_fvecs)

        model_indices = np.hstack([filtered_indices, new_indices])

        model_xs = history.get_xs(model_indices)
        model_fvecs = history.get_fvecs(model_indices)

        centered_xs = (model_xs - trustregion.center) / trustregion.radius

        vector_model = fit_model(centered_xs, model_fvecs)

        scalar_model = aggregate_vector_model(
            vector_model=vector_model,
            fvec_center=state.fvec,
        )

        sub_sol = solve_subproblem(model=scalar_model, trustregion=trustregion)

        candidate_x = sub_sol["x"]

        candidate_fvec = criterion(candidate_x)
        candidate_index = history.get_n_fun()
        history.add_entries(candidate_x, candidate_fvec)
        candidate_fval = history.get_fvals(-1)
        actual_improvement = -(candidate_fval - state.fval)

        rho = _calculate_rho(
            actual_improvement=actual_improvement,
            expected_improvement=sub_sol["expected_improvement"],
        )

        new_radius = adjust_radius(
            radius=trustregion.radius,
            rho=rho,
            step=candidate_x - state.x,
            options=radius_options,
        )
        if actual_improvement > 0:
            trustregion = trustregion._replace(center=candidate_x, radius=new_radius)
            state = State(
                index=candidate_index,
                model=scalar_model,
                rho=rho,
                radius=new_radius,
                x=candidate_x,
                fvec=history.get_fvecs(candidate_index),
                fval=history.get_fvals(candidate_index),
            )

        else:
            trustregion = trustregion._replace(radius=new_radius)
            state = state._replace(
                model=scalar_model,
                rho=rho,
                radius=new_radius,
            )

        states.append(state)

        if actual_improvement > 0 and not disable_convergence:
            converged, msg = _is_converged(states=states, options=conv_options)
            if converged:
                break

    res = {
        "solution_x": state.x,
        "solution_criterion": state.fval,
        "states": states,
        "message": msg,
    }

    return res


def _calculate_rho(actual_improvement, expected_improvement):
    if expected_improvement == 0 and actual_improvement > 0:
        rho = np.inf
    elif expected_improvement == 0:
        rho = -np.inf
    else:
        rho = actual_improvement / expected_improvement

    return rho


class State(NamedTuple):
    index: int
    model: ScalarModel
    rho: float
    radius: float
    x: np.ndarray
    fvec: np.ndarray
    fval: np.ndarray


def _is_converged(states, options):
    old, new = states[-2:]

    f_change_abs = np.abs(old.fval - new.fval)
    f_change_rel = f_change_abs / max(np.abs(old.fval), 0.1)
    x_change_abs = np.linalg.norm(old.x - new.x)
    x_change_rel = np.linalg.norm((old.x - new.x) / np.clip(np.abs(old.x), 0.1, np.inf))
    g_norm_abs = np.linalg.norm(new.model.linear_terms)
    g_norm_rel = g_norm_abs / max(g_norm_abs, 0.1)

    converged = True
    if g_norm_rel <= options.gtol_rel:
        msg = "Relative gradient norm smaller than tolerance."
    elif g_norm_abs <= options.gtol_abs:
        msg = "Absolute gradient norm smaller than tolerance."
    elif f_change_rel <= options.ftol_rel:
        msg = "Relative criterion change smaller than tolerance."
    elif f_change_abs <= options.ftol_abs:
        msg = "Absolute criterion change smaller than tolerance."
    elif x_change_rel <= options.xtol_rel:
        msg = "Relative params change smaller than tolerance."
    elif x_change_abs <= options.xtol_abs:
        msg = "Absolute params change smaller than tolerance."
    else:
        converged = False
        msg = None

    return converged, msg


tranquilo = mark_minimizer(
    func=partial(_tranquilo, functype="scalar"),
    name="tranquilo",
    primary_criterion_entry="value",
    needs_scaling=True,
    is_available=True,
    is_global=False,
)

tranquilo_ls = mark_minimizer(
    func=partial(_tranquilo, functype="least_squares"),
    primary_criterion_entry="root_contributions",
    name="tranquilo_ls",
    needs_scaling=True,
    is_available=True,
    is_global=False,
)<|MERGE_RESOLUTION|>--- conflicted
+++ resolved
@@ -32,17 +32,14 @@
     sampler="sphere",
     sample_filter="keep_all",
     fitter="ols",
-<<<<<<< HEAD
     surrogate_model="quadratic",
     sample_size="quadratic",
-=======
     subsolver="bntr",
     sampler_options=None,
     radius_options=None,
     fit_options=None,
     solver_options=None,
     conv_options=None,
->>>>>>> 0cd0b189
 ):
     """Find the local minimum to a noisy optimization problem.
     Args:
@@ -96,13 +93,9 @@
         sampler_options = {}
     if radius_options is None:
         radius_options = RadiusOptions()
-
-<<<<<<< HEAD
-    fit_options = {}
-=======
     if fit_options is None:
         fit_options = {}
->>>>>>> 0cd0b189
+
 
     if sample_size == "pounders":
         target_sample_size = 2 * len(x) + 1

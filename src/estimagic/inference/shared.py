from typing import NamedTuple

import numpy as np
import pandas as pd
import scipy
from estimagic.parameters.tree_registry import get_registry
from pybaum import tree_just_flatten
from pybaum import tree_unflatten


def transform_covariance(
    internal_params,
    internal_cov,
    converter,
    n_samples,
    bounds_handling,
):
    """Transform the internal covariance matrix to an external one, given constraints.

    Args:
        internal_params (InternalParams): NamedTuple with entries:
            - value (np.ndarray): Internal parameter values.
            - lower_bounds (np.ndarray): Lower bounds on the internal params.
            - upper_bounds (np.ndarray): Upper bounds on the internal params.
            - soft_lower_bounds (np.ndarray): Soft lower bounds on the internal params.
            - soft_upper_bounds (np.ndarray): Soft upper bounds on the internal params.
            - name (list): List of names of the external parameters.
            - free_mask (np.ndarray): Boolean mask representing which external parameter
              is free.
        internal_cov (np.ndarray or pandas.DataFrame) with a covariance matrix of the
            internal parameter vector. For background information about internal and
            external params see :ref:`implementation_of_constraints`.
        constraints (list): List with constraint dictionaries.
            See :ref:`constraints`.
        n_samples (int): Number of samples used to transform the covariance matrix of
            the internal parameter vector into the covariance matrix of the external
            parameters.
        bounds_handling (str): One of "clip", "raise", "ignore". Determines how bounds
            are handled. If "clip", confidence intervals are clipped at the bounds.
            Standard errors are only adjusted if a sampling step is necessary due to
            additional constraints. If "raise" and any lower or upper bound is binding,
            we raise an error. If "ignore", boundary problems are simply ignored.

    Returns:
        pd.DataFrame: Quadratic DataFrame containing the covariance matrix of the free
            parameters. If parameters were fixed (explicitly or by other constraints),
            the index is a subset of params.index. The columns are the same as the
            index.
    """
    if isinstance(internal_cov, pd.DataFrame):
        internal_cov = internal_cov.to_numpy()

    if converter.has_transforming_constraints:
        _from_internal = converter.params_from_internal

        is_free = internal_params.free_mask
        lower_bounds = internal_params.lower_bounds
        upper_bounds = internal_params.upper_bounds

        sample = np.random.multivariate_normal(
            mean=internal_params.values,
            cov=internal_cov,
            size=n_samples,
        )
        transformed_free = []
        for params_vec in sample:
            if bounds_handling == "clip":
                params_vec = np.clip(params_vec, a_min=lower_bounds, a_max=upper_bounds)
            elif bounds_handling == "raise":
                if (params_vec < lower_bounds).any() or (
                    params_vec > upper_bounds
                ).any():
                    raise ValueError()

            transformed = _from_internal(x=params_vec, return_type="flat")
            transformed_free.append(transformed[is_free])

        free_cov = np.cov(
            np.array(transformed_free),
            rowvar=False,
        )

    else:
        free_cov = internal_cov

    return free_cov


def calculate_inference_quantities(estimates, internal_estimates, free_cov, ci_level):
    """Add standard errors, pvalues and confidence intervals to params.

    Args
        estimates (pytree): The input parameter pytree.
        internal_estimates (FlatParams): NamedTuple with internal estimated parameter
            values and names, lower_bounds and upper_bounds, and free_mask.
        free_cov (pd.DataFrame): Quadratic DataFrame containing the covariance matrix
            of the free parameters. If parameters were fixed (explicitly or by other
            constraints) the index is a subset of params.index. The columns are the same
            as the index.
        ci_level (float): Confidence level for the calculation of confidence intervals.

    Returns:
        pytree: A pytree with the same structure as params. Each leaf in the params
            tree is replaced by a DataFrame containing columns "value",
            "standard_error", "pvalue", "ci_lower" and "ci_upper".  Parameters that do
            not have a standard error (e.g. because they were fixed during estimation)
            contain NaNs in all but the "value" column. The value column is only
            reproduced for convenience.

    """
    if not isinstance(free_cov, pd.DataFrame):
        free_index = np.array(internal_estimates.names)[internal_estimates.free_mask]
        free_cov = pd.DataFrame(data=free_cov, columns=free_index, index=free_index)
    # ==================================================================================
    # Construct summary data frame for flat estimates
    # ==================================================================================
    registry = get_registry(extended=True)

    df = pd.DataFrame(index=internal_estimates.names)
    df["value"] = tree_just_flatten(estimates, registry=registry)
    df["free"] = internal_estimates.free_mask
    df.loc[free_cov.index, "standard_error"] = np.sqrt(np.diag(free_cov))

    df["p_value"] = calculate_p_values(
        df["value"].to_numpy(),
        df["standard_error"].to_numpy(),
    )

    lower, upper = calculate_ci(
        df["value"].to_numpy(),
        df["standard_error"].to_numpy(),
        ci_level=ci_level,
    )
    df["ci_lower"] = lower
    df["ci_upper"] = upper

    df.loc[free_cov.index, "stars"] = pd.cut(
        df.loc[free_cov.index, "p_value"],
        bins=[-1, 0.01, 0.05, 0.1, 2],
        labels=["***", "**", "*", ""],
    )

    # ==================================================================================
    # Map summary data into params tree structure
    # ==================================================================================

    # create tree with values corresponding to indices of df
    indices = tree_unflatten(estimates, internal_estimates.names, registry=registry)

    estimates_flat = tree_just_flatten(estimates)
    indices_flat = tree_just_flatten(indices)

    # use index chunks in indices_flat to access the corresponding sub data frame of df,
    # and use the index information stored in estimates_flat to form the correct (multi)
    # index for the resulting leaf.
    summary_flat = []
    for index_leaf, params_leaf in zip(indices_flat, estimates_flat):

        if np.isscalar(params_leaf):
            loc = [index_leaf]
            index = [0]
        elif isinstance(params_leaf, pd.DataFrame) and "value" in params_leaf:
            loc = index_leaf["value"].values.flatten()
            index = params_leaf.index
        elif isinstance(params_leaf, pd.DataFrame):
            loc = index_leaf.values.flatten()
            # use product of existing index and columns for regular pd.DataFrame
            index = pd.MultiIndex.from_tuples(
                [
                    (*row, col)
                    for row in params_leaf.index
                    for col in params_leaf.columns
                ]
            )
        elif isinstance(params_leaf, pd.Series):
            loc = index_leaf.values.flatten()
            index = params_leaf.index
        else:
            # array case (numpy or jax)
            loc = index_leaf.flatten()
            if params_leaf.ndim == 1:
                index = pd.RangeIndex(stop=params_leaf.size)
            else:
                index = pd.MultiIndex.from_arrays(
                    np.unravel_index(np.arange(params_leaf.size), params_leaf.shape)
                )

        df_chunk = df.loc[loc]
        df_chunk.index = index

        summary_flat.append(df_chunk)

    summary = tree_unflatten(estimates, summary_flat)
    return summary


def process_pandas_arguments(**kwargs):
    """Convert pandas objects to arrays and extract names of moments and parameters.

    This works for any number of keyword arguments. The result is a tuple containing
    numpy arrays in same order as the keyword arguments and a dictionary with
    the separated index objects as last entry. This dictionary contains the entries
    "moments" and "params" for the identified moment names and parameter names.

    The keyword arguments "jac", "hess", "weights" and "moments_cov" are used to extract
    the names. Other keyword arguments are simply converted to numpy arrays.

    """
    param_name_candidates = {}
    moment_name_candidates = {}

    if "jac" in kwargs:
        jac = kwargs["jac"]
        if isinstance(jac, pd.DataFrame):
            param_name_candidates["jac"] = jac.columns
            moment_name_candidates["jac"] = jac.index

    if "hess" in kwargs:
        hess = kwargs["hess"]
        if isinstance(hess, pd.DataFrame):
            param_name_candidates["hess"] = hess.index

    if "weights" in kwargs:
        weights = kwargs["weights"]
        if isinstance(weights, pd.DataFrame):
            moment_name_candidates["weights"] = weights.index

    if "moments_cov" in kwargs:
        moments_cov = kwargs["moments_cov"]
        if isinstance(moments_cov, pd.DataFrame):
            moment_name_candidates["moments_cov"] = moments_cov.index

    names = {}
    if param_name_candidates:
        _check_names_coincide(param_name_candidates)
        names["params"] = list(param_name_candidates.values())[0]
    if moment_name_candidates:
        _check_names_coincide(moment_name_candidates)
        names["moments"] = list(moment_name_candidates.values())[0]

    # order of outputs is same as order of inputs; names are last.
    out_list = [_to_numpy(val, name=key) for key, val in kwargs.items()] + [names]
    return tuple(out_list)


def _to_numpy(df_or_array, name):
    if isinstance(df_or_array, pd.DataFrame):
        arr = df_or_array.to_numpy()
    elif isinstance(df_or_array, np.ndarray):
        arr = df_or_array
    else:
        raise ValueError(
            f"{name} must be a DataFrame or numpy array, not {type(df_or_array)}."
        )
    return arr


def _check_names_coincide(name_dict):
    if len(name_dict) >= 2:
        first_key = list(name_dict)[0]
        first_names = name_dict[first_key]

        for key, names in name_dict.items():
            if not first_names.equals(names):
                msg = f"Ambiguous parameter or moment names from {first_key} and {key}."
                raise ValueError(msg)


def get_derivative_case(derivative):
    """Determine which kind of derivative should be used."""
    if isinstance(derivative, (pd.DataFrame, np.ndarray)):
        case = "pre-calculated"
    elif callable(derivative):
        case = "closed-form"
    elif derivative is False:
        case = "skip"
    else:
        case = "numerical"
    return case


def check_is_optimized_and_derivative_case(is_minimized, derivative_case):
    if (not is_minimized) and derivative_case == "pre-calculated":
        raise ValueError(
            "Providing a pre-calculated derivative is only possible if the "
            "optimization was done outside of the estimate_function, i.e. if "
            "optimize_options=False."
        )


def calculate_ci(flat_values, flat_standard_errors, ci_level):

    alpha = 1 - ci_level
    scale = scipy.stats.norm.ppf(1 - alpha / 2)
    lower = flat_values - scale * flat_standard_errors
    upper = flat_values + scale * flat_standard_errors
    return lower, upper


def calculate_p_values(flat_values, flat_standard_error):
    tvalues = flat_values / np.clip(flat_standard_error, 1e-300, np.inf)
    pvalues = 2 * scipy.stats.norm.sf(np.abs(tvalues))
    return pvalues


<<<<<<< HEAD
def calculate_free_estimates(estimates, internal_estimates):
    mask = internal_estimates.free_mask
    names = internal_estimates.names

    registry = get_registry(extended=True)
    external_flat = np.array(tree_just_flatten(estimates, registry=registry))

    free_estimates = FreeParams(
        values=external_flat[mask],
        free_mask=mask,
        all_names=names,
        free_names=np.array(names)[mask].tolist(),
    )
    return free_estimates


class FreeParams(NamedTuple):
    values: np.ndarray  # free external parameter values
    free_mask: np.ndarray  # boolean mask to filter free params from external params
    free_names: list  # names of free external parameters
    all_names: list  # names of all external parameters
=======
def convert_flat_params_to_pytree(free_statistic, flat_params, converter):
    helper = np.full(len(flat_params.values), np.nan)
    helper[flat_params.free_mask] = free_statistic
    out = converter.params_from_internal(helper)

    return out
>>>>>>> 18975d9c
<|MERGE_RESOLUTION|>--- conflicted
+++ resolved
@@ -3,6 +3,7 @@
 import numpy as np
 import pandas as pd
 import scipy
+from estimagic.parameters.block_trees import matrix_to_block_tree
 from estimagic.parameters.tree_registry import get_registry
 from pybaum import tree_just_flatten
 from pybaum import tree_unflatten
@@ -86,7 +87,7 @@
     return free_cov
 
 
-def calculate_inference_quantities(estimates, internal_estimates, free_cov, ci_level):
+def calculate_estimation_summary(estimates, internal_estimates, free_cov, ci_level):
     """Add standard errors, pvalues and confidence intervals to params.
 
     Args
@@ -109,14 +110,15 @@
 
     """
     if not isinstance(free_cov, pd.DataFrame):
-        free_index = np.array(internal_estimates.names)[internal_estimates.free_mask]
+        free_index = np.array(internal_estimates.free_names)
         free_cov = pd.DataFrame(data=free_cov, columns=free_index, index=free_index)
+
     # ==================================================================================
     # Construct summary data frame for flat estimates
     # ==================================================================================
     registry = get_registry(extended=True)
 
-    df = pd.DataFrame(index=internal_estimates.names)
+    df = pd.DataFrame(index=internal_estimates.allnames)
     df["value"] = tree_just_flatten(estimates, registry=registry)
     df["free"] = internal_estimates.free_mask
     df.loc[free_cov.index, "standard_error"] = np.sqrt(np.diag(free_cov))
@@ -289,7 +291,6 @@
 
 
 def calculate_ci(flat_values, flat_standard_errors, ci_level):
-
     alpha = 1 - ci_level
     scale = scipy.stats.norm.ppf(1 - alpha / 2)
     lower = flat_values - scale * flat_standard_errors
@@ -303,7 +304,6 @@
     return pvalues
 
 
-<<<<<<< HEAD
 def calculate_free_estimates(estimates, internal_estimates):
     mask = internal_estimates.free_mask
     names = internal_estimates.names
@@ -320,16 +320,29 @@
     return free_estimates
 
 
+def transform_free_cov_to_cov(free_cov, free_params, params, return_type):
+    mask = free_params.free_mask
+    cov = np.full((len(mask), len(mask)), np.nan)
+    cov[np.ix_(mask, mask)] = free_cov
+    if return_type == "dataframe":
+        names = free_params.all_names
+        cov = pd.DataFrame(cov, columns=names, index=names)
+    elif return_type == "pytree":
+        cov = matrix_to_block_tree(cov, params, params)
+    return cov
+
+
+def transform_free_params_to_params(free_params, params):
+    mask = free_params.free_mask
+    flat = np.full(len(mask), np.nan)
+    flat[np.ix_(mask)] = free_params.values
+    registry = get_registry(extended=True)
+    pytree = tree_unflatten(params, flat, registry=registry)
+    return pytree
+
+
 class FreeParams(NamedTuple):
     values: np.ndarray  # free external parameter values
     free_mask: np.ndarray  # boolean mask to filter free params from external params
     free_names: list  # names of free external parameters
-    all_names: list  # names of all external parameters
-=======
-def convert_flat_params_to_pytree(free_statistic, flat_params, converter):
-    helper = np.full(len(flat_params.values), np.nan)
-    helper[flat_params.free_mask] = free_statistic
-    out = converter.params_from_internal(helper)
-
-    return out
->>>>>>> 18975d9c
+    all_names: list  # names of all external parameters
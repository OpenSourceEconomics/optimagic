--- conflicted
+++ resolved
@@ -351,16 +351,10 @@
 
 @dataclass
 class LikelihoodResult:
-<<<<<<< HEAD
-    params: Any
-    _internal_estimates: InternalParams
-    _free_estimates: FreeParams
-=======
     """Likelihood estimation results object."""
 
     _params: Any
     _flat_params: Any
->>>>>>> 3cfc1c84
     _converter: Converter
     _has_constraints: bool
     _optimize_result: Union[OptimizeResult, None] = None
@@ -637,13 +631,8 @@
         )
 
         summary = calculate_inference_quantities(
-<<<<<<< HEAD
-            estimates=self.params,
+            estimates=self._params,
             internal_estimates=self._internal_estimates,
-=======
-            estimates=self._params,
-            internal_estimates=self._flat_params,
->>>>>>> 3cfc1c84
             free_cov=free_cov,
             ci_level=ci_level,
         )

from dataclasses import dataclass
from typing import Any
from typing import Union

import numpy as np
import pandas as pd
from estimagic.differentiation.derivatives import first_derivative
from estimagic.differentiation.derivatives import second_derivative
from estimagic.exceptions import InvalidFunctionError
from estimagic.exceptions import NotAvailableError
from estimagic.inference.ml_covs import cov_cluster_robust
from estimagic.inference.ml_covs import cov_hessian
from estimagic.inference.ml_covs import cov_jacobian
from estimagic.inference.ml_covs import cov_robust
from estimagic.inference.ml_covs import cov_strata_robust
from estimagic.inference.shared import calculate_ci
from estimagic.inference.shared import calculate_free_estimates
from estimagic.inference.shared import calculate_inference_quantities
from estimagic.inference.shared import calculate_p_values
from estimagic.inference.shared import check_is_optimized_and_derivative_case
<<<<<<< HEAD
from estimagic.inference.shared import FreeParams
=======
from estimagic.inference.shared import convert_flat_params_to_pytree
>>>>>>> 18975d9c
from estimagic.inference.shared import get_derivative_case
from estimagic.inference.shared import transform_covariance
from estimagic.optimization.optimize import maximize
from estimagic.optimization.optimize_result import OptimizeResult
from estimagic.parameters.block_trees import block_tree_to_matrix
from estimagic.parameters.block_trees import matrix_to_block_tree
from estimagic.parameters.conversion import Converter
from estimagic.parameters.conversion import get_converter
from estimagic.parameters.space_conversion import InternalParams
from estimagic.shared.check_option_dicts import check_numdiff_options
from estimagic.shared.check_option_dicts import check_optimization_options
from estimagic.utilities import to_pickle


def estimate_ml(
    loglike,
    params,
    optimize_options,
    *,
    lower_bounds=None,
    upper_bounds=None,
    constraints=None,
    logging=False,
    log_options=None,
    loglike_kwargs=None,
    numdiff_options=None,
    jacobian=None,
    jacobian_kwargs=None,
    hessian=None,
    hessian_kwargs=None,
    design_info=None,
):
    """Do a maximum likelihood (ml) estimation.

    This is a high level interface of our lower level functions for maximization,
    numerical differentiation and inference. It does the full workflow for maximum
    likelihood estimation with just one function call.

    While we have good defaults, you can still configure each aspect of each step
    via the optional arguments of this function. If you find it easier to do the
    maximization separately, you can do so and just provide the optimal parameters as
    ``params`` and set ``optimize_options=False``.

    Args:
        loglike (callable): Likelihood function that takes a params (and potentially
            other keyword arguments) and returns a dictionary that has at least the
            entries "value" (a scalar float) and "contributions" (a 1d numpy array or
            pytree) with the log likelihood contribution per individual.
        params (pytree): A pytree containing the estimated or start parameters of the
            likelihood model. If the supplied parameters are estimated parameters, set
            optimize_options to False. Pytrees can be a numpy array, a pandas Series, a
            DataFrame with "value" column, a float and any kind of (nested) dictionary
            or list containing these elements. See :ref:`params` for examples.
        optimize_options (dict, str or False): Keyword arguments that govern the
            numerical optimization. Valid entries are all arguments of
            :func:`~estimagic.optimization.optimize.minimize` except for those that are
            passed explicilty to ``estimate_ml``. If you pass False as optimize_options
            you signal that ``params`` are already the optimal parameters and no
            numerical optimization is needed. If you pass a str as optimize_options it
            is used as the ``algorithm`` option.
        lower_bounds (pytree): A pytree with the same structure as params with lower
            bounds for the parameters. Can be ``-np.inf`` for parameters with no lower
            bound.
        upper_bounds (pytree): As lower_bounds. Can be ``np.inf`` for parameters with
            no upper bound.
        constraints (list, dict): List with constraint dictionaries or single dict.
            See :ref:`constraints`.
        logging (pathlib.Path, str or False): Path to sqlite3 file (which typically has
            the file extension ``.db``. If the file does not exist, it will be created.
            The dashboard can only be used when logging is used.
        log_options (dict): Additional keyword arguments to configure the logging.
            - "fast_logging": A boolean that determines if "unsafe" settings are used
            to speed up write processes to the database. This should only be used for
            very short running criterion functions where the main purpose of the log
            is a real-time dashboard and it would not be catastrophic to get a
            corrupted database in case of a sudden system shutdown. If one evaluation
            of the criterion function (and gradient if applicable) takes more than
            100 ms, the logging overhead is negligible.
            - "if_table_exists": (str) One of "extend", "replace", "raise". What to
            do if the tables we want to write to already exist. Default "extend".
            - "if_database_exists": (str): One of "extend", "replace", "raise". What to
            do if the database we want to write to already exists. Default "extend".
        loglike_kwargs (dict): Additional keyword arguments for loglike.
        numdiff_options (dict): Keyword arguments for the calculation of numerical
            derivatives for the calculation of standard errors. See
            :ref:`first_derivative` for details.
        jacobian (callable or None): A function that takes ``params`` and potentially
            other keyword arguments and returns the jacobian of loglike["contributions"]
            with respect to the params. Note that you only need to pass a Jacobian
            function if you have a closed form Jacobian. If you pass None, a numerical
            Jacobian will be calculated.
        jacobian_kwargs (dict): Additional keyword arguments for the Jacobian function.
        hessian (callable or None or False): A function that takes ``params`` and
            potentially other keyword arguments and returns the Hessian of
            loglike["value"] with respect to the params.  If you pass None, a numerical
            Hessian will be calculated. If you pass ``False``, you signal that no
            Hessian should be calculated. Thus, no result that requires the Hessian will
            be calculated.
        hessian_kwargs (dict): Additional keyword arguments for the Hessian function.
        design_info (pandas.DataFrame): DataFrame with one row per observation that
            contains some or all of the variables "psu" (primary sampling unit),
            "strata" and "fpc" (finite population corrector). See
            :ref:`robust_likelihood_inference` for details.

    Returns:
        LikelihoodResult: A LikelihoodResult object.

    """
    # ==================================================================================
    # Check and process inputs
    # ==================================================================================

    is_optimized = optimize_options is False

    if not is_optimized:
        if isinstance(optimize_options, str):
            optimize_options = {"algorithm": optimize_options}

        check_optimization_options(
            optimize_options,
            usage="estimate_ml",
            algorithm_mandatory=True,
        )

    jac_case = get_derivative_case(jacobian)
    hess_case = get_derivative_case(hessian)

    check_is_optimized_and_derivative_case(is_optimized, jac_case)
    check_is_optimized_and_derivative_case(is_optimized, hess_case)

    check_numdiff_options(numdiff_options, "estimate_ml")
    numdiff_options = {} if numdiff_options in (None, False) else numdiff_options
    loglike_kwargs = {} if loglike_kwargs is None else loglike_kwargs
    constraints = [] if constraints is None else constraints
    jacobian_kwargs = {} if jacobian_kwargs is None else jacobian_kwargs
    hessian_kwargs = {} if hessian_kwargs is None else hessian_kwargs

    # ==================================================================================
    # Calculate estimates via maximization (if necessary)
    # ==================================================================================

    if is_optimized:
        estimates = params
        opt_res = None
    else:
        opt_res = maximize(
            criterion=loglike,
            criterion_kwargs=loglike_kwargs,
            params=params,
            lower_bounds=lower_bounds,
            upper_bounds=upper_bounds,
            constraints=constraints,
            logging=logging,
            log_options=log_options,
            **optimize_options,
        )
        estimates = opt_res.params

    # ==================================================================================
    # Do first function evaluations at estimated parameters
    # ==================================================================================

    try:
        loglike_eval = loglike(estimates, **loglike_kwargs)
    except (KeyboardInterrupt, SystemExit):
        raise
    except Exception as e:
        msg = "Error while evaluating loglike at estimated params."
        raise InvalidFunctionError(msg) from e

    if callable(jacobian):
        try:
            jacobian_eval = jacobian(estimates, **jacobian_kwargs)
        except (KeyboardInterrupt, SystemExit):
            raise
        except Exception as e:
            msg = "Error while evaluating closed form jacobian at estimated params."
            raise InvalidFunctionError(msg) from e
    else:
        jacobian_eval = None

    if callable(hessian):
        try:
            hessian_eval = hessian(estimates, **hessian_kwargs)
        except (KeyboardInterrupt, SystemExit):
            raise
        except Exception as e:
            msg = "Error while evaluating closed form hessian at estimated params."
            raise InvalidFunctionError(msg) from e
    else:
        hessian_eval = None

    # ==================================================================================
    # Get the converter for params and function outputs
    # ==================================================================================

    converter, internal_estimates = get_converter(
        params=estimates,
        constraints=constraints,
        lower_bounds=lower_bounds,
        upper_bounds=upper_bounds,
        func_eval=loglike_eval,
        primary_key="contributions",
        scaling=False,
        scaling_options=None,
        derivative_eval=jacobian_eval,
    )

    # ==================================================================================
    # Calculate internal jacobian
    # ==================================================================================

    if jac_case == "closed-form":
        int_jac = converter.derivative_to_internal(
            jacobian_eval, internal_estimates.values
        )
    elif jac_case == "numerical":

        def func(x):
            p = converter.params_from_internal(x)
            loglike_eval = loglike(p, **loglike_kwargs)["contributions"]
            out = converter.func_to_internal(loglike_eval)
            return out

        jac_res = first_derivative(
            func=func,
            params=internal_estimates.values,
            lower_bounds=internal_estimates.lower_bounds,
            upper_bounds=internal_estimates.upper_bounds,
            **numdiff_options,
        )

        int_jac = jac_res["derivative"]
    else:
        int_jac = None

    if constraints in [None, []] and jacobian_eval is None and int_jac is not None:
        loglike_contribs = loglike_eval
        if isinstance(loglike_contribs, dict) and "contributions" in loglike_contribs:
            loglike_contribs = loglike_contribs["contributions"]

        jacobian_eval = matrix_to_block_tree(
            int_jac,
            outer_tree=loglike_contribs,
            inner_tree=estimates,
        )

    if jacobian_eval is None:
        _no_jac_reason = (
            "no closed form jacobian was provided and there are constraints"
        )
    else:
        _no_jac_reason = None
    # ==================================================================================
    # Calculate internal Hessian
    # ==================================================================================

    if hess_case == "skip":
        int_hess = None
    elif hess_case == "numerical":

        def func(x):
            p = converter.params_from_internal(x)
            loglike_eval = loglike(p, **loglike_kwargs)["value"]
            out = converter.func_to_internal(loglike_eval)
            return out

        hess_res = second_derivative(
            func=func,
            params=internal_estimates.values,
            lower_bounds=internal_estimates.lower_bounds,
            upper_bounds=internal_estimates.upper_bounds,
            **numdiff_options,
        )
        int_hess = hess_res["derivative"]
    elif hess_case == "closed-form" and constraints:
        raise NotImplementedError(
            "Closed-form Hessians are not yet compatible with constraints."
        )
    elif hess_case == "closed-form":
        int_hess = block_tree_to_matrix(
            hessian_eval,
            outer_tree=params,
            inner_tree=params,
        )
    else:
        raise ValueError()

    if constraints in [None, []] and hessian_eval is None and int_hess is not None:
        hessian_eval = matrix_to_block_tree(
            int_hess,
            outer_tree=params,
            inner_tree=params,
        )

    if hessian_eval is None:
        if hess_case == "skip":
            _no_hess_reason = "the hessian calculation was explicitly skipped."
        else:
            _no_hess_reason = (
                "no closed form hessian was provided and there are constraints"
            )
    else:
        _no_hess_reason = None

    # ==================================================================================
    # create a LikelihoodResult object
    # ==================================================================================

    free_estimates = calculate_free_estimates(estimates, internal_estimates)

    res = LikelihoodResult(
        _params=estimates,
        _converter=converter,
        _optimize_result=opt_res,
        _jacobian=jacobian_eval,
        _no_jacobian_reason=_no_jac_reason,
        _hessian=hessian_eval,
        _no_hessian_reason=_no_hess_reason,
        _internal_jacobian=int_jac,
        _internal_hessian=int_hess,
        _design_info=design_info,
        _internal_estimates=internal_estimates,
        _free_estimates=free_estimates,
        _has_constraints=constraints not in [None, []],
    )

    return res


@dataclass
class LikelihoodResult:
    """Likelihood estimation results object."""

    _params: Any
    _flat_params: Any
    _converter: Converter
    _has_constraints: bool
    _optimize_result: Union[OptimizeResult, None] = None
    _jacobian: Any = None
    _no_jacobian_reason: Union[str, None] = None
    _hessian: Any = None
    _no_hessian_reason: Union[str, None] = None
    _internal_jacobian: Union[np.ndarray, None] = None
    _internal_hessian: Union[np.ndarray, None] = None
    _design_info: Union[pd.DataFrame, None] = None

    def __post_init__(self):
        if self._internal_jacobian is None and self._internal_hessian is None:
            raise ValueError(
                "At least one of _internal_jacobian or _internal_hessian must be "
                "not None."
            )

        elif self._internal_jacobian is None:
            valid_methods = ["hessian"]
        elif self._internal_hessian is None:
            valid_methods = ["jacobian"]
        else:
            valid_methods = ["jacobian", "hessian", "robust"]
            if self._design_info is not None:
                if "psu" in self._design_info:
                    valid_methods.append("cluster_robust")
                if {"strata", "psu", "fpc"}.issubset(self._design_info):
                    valid_methods.append("strata_robust")

        self._valid_methods = set(valid_methods)

    def _get_free_cov(
        self,
        method,
        n_samples,
        bounds_handling,
        seed,
    ):
        if method not in self._valid_methods:
            raise ValueError()

        internal_jac = self._internal_jacobian
        internal_hess = self._internal_hessian
        design_info = self._design_info

        if method == "jacobian":
            int_cov = cov_jacobian(internal_jac)
        elif method == "hessian":
            int_cov = cov_hessian(internal_hess)
        elif method == "robust":
            int_cov = cov_robust(jac=internal_jac, hess=internal_hess)
        elif method == "cluster_robust":
            int_cov = cov_cluster_robust(
                jac=internal_jac, hess=internal_hess, design_info=design_info
            )
        elif method == "strata_robust":
            int_cov = cov_strata_robust(
                jac=internal_jac, hess=internal_hess, design_info=design_info
            )
        else:
            raise ValueError(f"Invalid method: {method}")

        np.random.seed(seed)

        free_cov = transform_covariance(
            internal_params=self._internal_estimates,
            internal_cov=int_cov,
            converter=self._converter,
            n_samples=n_samples,
            bounds_handling=bounds_handling,
        )

        return free_cov

    @property
    def params(self):
        return self._params

    @property
    def optimize_result(self):
        return self._optimize_result

    @property
    def jacobian(self):
        if self._jacobian is None:
            raise NotAvailableError(
                f"No jacobian is available because {self._no_jacobian_reason}."
            )

        return self._jacobian

    @property
    def hessian(self):
        if self._hessian is None:
            raise NotAvailableError(
                f"No hessian is available because {self._no_hessian_reason}."
            )

        return self._hessian

    @property
    def _se(self):
        return self.se()

    @property
    def _cov(self):
        return self.cov()

    @property
    def _summary(self):
        return self.summary()

    @property
    def _ci(self):
        return self.ci()

    @property
    def _p_values(self):
        return self.p_values()

    def se(
        self,
        method="jacobian",
        n_samples=10_000,
        bounds_handling="clip",
        seed=None,
    ):
        """Calculate standard errors.

        Args:
            method (str): One of "jacobian", "hessian", "robust", "cluster_robust",
                "strata_robust". Default "jacobian". "cluster_robust" is only available
                if design_info containts a columns called "psu" that identifies the
                primary sampling unit. "strata_robust" is only available if the columns
                "strata", "fpc" and "psu" are in design_info.
            n_samples (int): Number of samples used to transform the covariance matrix
                of the internal parameter vector into the covariance matrix of the
                external parameters. For background information about internal and
                external params see :ref:`implementation_of_constraints`. This is only
                used if you are using constraints.
            bounds_handling (str): One of "clip", "raise", "ignore". Determines how
                bounds are handled. If "clip", confidence intervals are clipped at the
                bounds. Standard errors are only adjusted if a sampling step is
                necessary due to additional constraints. If "raise" and any lower or
                upper bound is binding, we raise an Error. If "ignore", boundary
                problems are simply ignored.
            seed (int): Seed for the random number generator. Only used if there are
                transforming constraints.

        Returns:
            Any: A pytree with the same structure as params containing standard errors
                for the parameter estimates.
        """
        free_cov = self._get_free_cov(
            method=method,
            n_samples=n_samples,
            bounds_handling=bounds_handling,
            seed=seed,
        )

<<<<<<< HEAD
        helper = np.full(len(self._internal_estimates.values), np.nan)
        helper[self._internal_estimates.free_mask] = np.sqrt(np.diagonal(free_cov))

        out = self._converter.params_from_internal(helper)
=======
        free_se = np.sqrt(np.diagonal(free_cov))
        out = convert_flat_params_to_pytree(free_se, self._flat_params, self._converter)
>>>>>>> 18975d9c

        return out

    def cov(
        self,
        method="jacobian",
        n_samples=10_000,
        bounds_handling="clip",
        return_type="pytree",
        seed=None,
    ):
        """Calculate the variance-covariance matrix of the estimated parameters.

        Args:
            method (str): One of "jacobian", "hessian", "robust", "cluster_robust",
                "strata_robust". Default "jacobian". "cluster_robust" is only available
                if design_info containts a columns called "psu" that identifies the
                primary sampling unit. "strata_robust" is only available if the columns
                "strata", "fpc" and "psu" are in design_info.
            n_samples (int): Number of samples used to transform the covariance matrix
                of the internal parameter vector into the covariance matrix of the
                external parameters. For background information about internal and
                external params see :ref:`implementation_of_constraints`. This is only
                used if you are using constraints.
            bounds_handling (str): One of "clip", "raise", "ignore". Determines how
                bounds are handled. If "clip", confidence intervals are clipped at the
                bounds. Standard errors are only adjusted if a sampling step is
                necessary due to additional constraints. If "raise" and any lower or
                upper bound is binding, we raise an Error. If "ignore", boundary
                problems are simply ignored.
            return_type (str): One of "pytree", "array" or "dataframe". Default pytree.
                If "array", a 2d numpy array with the covariance is returned. If
                "dataframe", a pandas DataFrame with parameter names in the
                index and columns are returned.
            seed (int): Seed for the random number generator. Only used if there are
                transforming constraints.

        Returns:
            Any: The covariance matrix of the estimated parameters as block-pytree or
                numpy array.
        """
        free_cov = self._get_free_cov(
            method=method,
            n_samples=n_samples,
            bounds_handling=bounds_handling,
            seed=seed,
        )
        if return_type == "array":
            out = free_cov
        elif return_type == "dataframe":
            free_index = np.array(self._internal_estimates.names)[
                self._internal_estimates.free_mask
            ]
            out = pd.DataFrame(data=free_cov, columns=free_index, index=free_index)
        elif return_type == "pytree":
            if len(free_cov) != len(self._internal_estimates.values):
                raise NotAvailableError(
                    "Covariance matrices in block-pytree format are only available if "
                    "there are no constraints that reduce the number of free "
                    "parameters."
                )
            out = matrix_to_block_tree(free_cov, self._params, self._params)
        return out

    def summary(
        self,
        method="jacobian",
        n_samples=10_000,
        ci_level=0.95,
        bounds_handling="clip",
        seed=None,
    ):
        """Create a summary of estimation results.

        Args:
            method (str): One of "jacobian", "hessian", "robust", "cluster_robust",
                "strata_robust". Default "jacobian". "cluster_robust" is only available
                if design_info containts a columns called "psu" that identifies the
                primary sampling unit. "strata_robust" is only available if the columns
                "strata", "fpc" and "psu" are in design_info.
            ci_level (float): Confidence level for the calculation of confidence
                intervals. The default is 0.95.
            n_samples (int): Number of samples used to transform the covariance matrix
                of the internal parameter vector into the covariance matrix of the
                external parameters. For background information about internal and
                external params see :ref:`implementation_of_constraints`. This is only
                used if you are using constraints.
            bounds_handling (str): One of "clip", "raise", "ignore". Determines how
                bounds are handled. If "clip", confidence intervals are clipped at the
                bounds. Standard errors are only adjusted if a sampling step is
                necessary due to additional constraints. If "raise" and any lower or
                upper bound is binding, we raise an Error. If "ignore", boundary
                problems are simply ignored.
            seed (int): Seed for the random number generator. Only used if there are
                transforming constraints.

        Returns:
            Any: The estimation summary as pytree of DataFrames.
        """
        free_cov = self._get_free_cov(
            method=method,
            n_samples=n_samples,
            bounds_handling=bounds_handling,
            seed=seed,
        )

        summary = calculate_inference_quantities(
            estimates=self._params,
            internal_estimates=self._internal_estimates,
            free_cov=free_cov,
            ci_level=ci_level,
        )
        return summary

    def ci(
        self,
        method="jacobian",
        n_samples=10_000,
        ci_level=0.95,
        bounds_handling="clip",
        seed=None,
    ):
        """Calculate confidence intervals.

        Args:
            method (str): One of "jacobian", "hessian", "robust", "cluster_robust",
                "strata_robust". Default "jacobian". "cluster_robust" is only available
                if design_info containts a columns called "psu" that identifies the
                primary sampling unit. "strata_robust" is only available if the columns
                "strata", "fpc" and "psu" are in design_info.
            ci_level (float): Confidence level for the calculation of confidence
                intervals. The default is 0.95.
            n_samples (int): Number of samples used to transform the covariance matrix
                of the internal parameter vector into the covariance matrix of the
                external parameters. For background information about internal and
                external params see :ref:`implementation_of_constraints`. This is only
                used if you are using constraints.
            bounds_handling (str): One of "clip", "raise", "ignore". Determines how
                bounds are handled. If "clip", confidence intervals are clipped at the
                bounds. Standard errors are only adjusted if a sampling step is
                necessary due to additional constraints. If "raise" and any lower or
                upper bound is binding, we raise an Error. If "ignore", boundary
                problems are simply ignored.
            seed (int): Seed for the random number generator. Only used if there are
                transforming constraints.

        Returns:
            Any: Pytree with the same structure as params containing lower bounds of
                confidence intervals.
            Any: Pytree with the same structure as params containing upper bounds of
                confidence intervals.
        """
        free_cov = self._get_free_cov(
            method=method,
            n_samples=n_samples,
            bounds_handling=bounds_handling,
            seed=seed,
        )

        free_values = self._internal_estimates.values[
            self._internal_estimates.free_mask
        ]
        free_se = np.sqrt(np.diagonal(free_cov))

        free_lower, free_upper = calculate_ci(free_values, free_se, ci_level)

<<<<<<< HEAD
        helper = np.full(len(self._internal_estimates.values), np.nan)
        helper[self._internal_estimates.free_mask] = free_lower
        lower = self._converter.params_from_internal(helper)

        helper = np.full(len(self._internal_estimates.values), np.nan)
        helper[self._internal_estimates.free_mask] = free_upper
        upper = self._converter.params_from_internal(helper)
=======
        lower = convert_flat_params_to_pytree(
            free_lower, self._flat_params, self._converter
        )
        upper = convert_flat_params_to_pytree(
            free_upper, self._flat_params, self._converter
        )
>>>>>>> 18975d9c

        return lower, upper

    def p_values(
        self,
        method="jacobian",
        n_samples=10_000,
        bounds_handling="clip",
        seed=None,
    ):
        """Calculate p-values.

        Args:
            method (str): One of "jacobian", "hessian", "robust", "cluster_robust",
                "strata_robust". Default "jacobian". "cluster_robust" is only available
                if design_info containts a columns called "psu" that identifies the
                primary sampling unit. "strata_robust" is only available if the columns
                "strata", "fpc" and "psu" are in design_info.
            ci_level (float): Confidence level for the calculation of confidence
                intervals. The default is 0.95.
            n_samples (int): Number of samples used to transform the covariance matrix
                of the internal parameter vector into the covariance matrix of the
                external parameters. For background information about internal and
                external params see :ref:`implementation_of_constraints`. This is only
                used if you are using constraints.
            bounds_handling (str): One of "clip", "raise", "ignore". Determines how
                bounds are handled. If "clip", confidence intervals are clipped at the
                bounds. Standard errors are only adjusted if a sampling step is
                necessary due to additional constraints. If "raise" and any lower or
                upper bound is binding, we raise an Error. If "ignore", boundary
                problems are simply ignored.
            seed (int): Seed for the random number generator. Only used if there are
                transforming constraints.

        Returns:
            Any: Pytree with the same structure as params containing p-values.
            Any: Pytree with the same structure as params containing p-values.
        """
        free_cov = self._get_free_cov(
            method=method,
            n_samples=n_samples,
            bounds_handling=bounds_handling,
            seed=seed,
        )

        free_values = self._internal_estimates.values[
            self._internal_estimates.free_mask
        ]
        free_se = np.sqrt(np.diagonal(free_cov))
        free_p_values = calculate_p_values(free_values, free_se)

<<<<<<< HEAD
        helper = np.full(len(self._internal_estimates.values), np.nan)
        helper[self._internal_estimates.free_mask] = free_p_values
        out = self._converter.params_from_internal(helper)
=======
        out = convert_flat_params_to_pytree(
            free_p_values, self._flat_params, self._converter
        )
>>>>>>> 18975d9c

        return out

    def to_pickle(self, path):
        """Save the LikelihoodResult object to pickle.

        Args:
            path (str, pathlib.Path): A str or pathlib.path ending in .pkl or .pickle.
        """
        to_pickle(self, path=path)<|MERGE_RESOLUTION|>--- conflicted
+++ resolved
@@ -1,4 +1,5 @@
 from dataclasses import dataclass
+from functools import cached_property
 from typing import Any
 from typing import Union
 
@@ -14,17 +15,15 @@
 from estimagic.inference.ml_covs import cov_robust
 from estimagic.inference.ml_covs import cov_strata_robust
 from estimagic.inference.shared import calculate_ci
+from estimagic.inference.shared import calculate_estimation_summary
 from estimagic.inference.shared import calculate_free_estimates
-from estimagic.inference.shared import calculate_inference_quantities
 from estimagic.inference.shared import calculate_p_values
 from estimagic.inference.shared import check_is_optimized_and_derivative_case
-<<<<<<< HEAD
 from estimagic.inference.shared import FreeParams
-=======
-from estimagic.inference.shared import convert_flat_params_to_pytree
->>>>>>> 18975d9c
 from estimagic.inference.shared import get_derivative_case
 from estimagic.inference.shared import transform_covariance
+from estimagic.inference.shared import transform_free_cov_to_cov
+from estimagic.inference.shared import transform_free_params_to_params
 from estimagic.optimization.optimize import maximize
 from estimagic.optimization.optimize_result import OptimizeResult
 from estimagic.parameters.block_trees import block_tree_to_matrix
@@ -358,7 +357,8 @@
     """Likelihood estimation results object."""
 
     _params: Any
-    _flat_params: Any
+    _internal_estimates: InternalParams
+    _free_estimates: FreeParams
     _converter: Converter
     _has_constraints: bool
     _optimize_result: Union[OptimizeResult, None] = None
@@ -431,52 +431,49 @@
             n_samples=n_samples,
             bounds_handling=bounds_handling,
         )
-
         return free_cov
 
-    @property
+    @cached_property
     def params(self):
         return self._params
 
-    @property
+    @cached_property
     def optimize_result(self):
         return self._optimize_result
 
-    @property
+    @cached_property
     def jacobian(self):
         if self._jacobian is None:
             raise NotAvailableError(
                 f"No jacobian is available because {self._no_jacobian_reason}."
             )
-
         return self._jacobian
 
-    @property
+    @cached_property
     def hessian(self):
         if self._hessian is None:
             raise NotAvailableError(
                 f"No hessian is available because {self._no_hessian_reason}."
             )
-
         return self._hessian
 
-    @property
+    @cached_property
     def _se(self):
         return self.se()
 
-    @property
+    @cached_property
     def _cov(self):
         return self.cov()
 
-    @property
+    @cached_property
     def _summary(self):
         return self.summary()
 
-    @property
+    @cached_property
     def _ci(self):
         return self.ci()
 
-    @property
+    @cached_property
     def _p_values(self):
         return self.p_values()
 
@@ -520,17 +517,11 @@
             seed=seed,
         )
 
-<<<<<<< HEAD
-        helper = np.full(len(self._internal_estimates.values), np.nan)
-        helper[self._internal_estimates.free_mask] = np.sqrt(np.diagonal(free_cov))
-
-        out = self._converter.params_from_internal(helper)
-=======
-        free_se = np.sqrt(np.diagonal(free_cov))
-        out = convert_flat_params_to_pytree(free_se, self._flat_params, self._converter)
->>>>>>> 18975d9c
-
-        return out
+        se = transform_free_params_to_params(
+            free_params=np.sqrt(np.diagonal(free_cov)),
+            params=self._params,
+        )
+        return se
 
     def cov(
         self,
@@ -540,7 +531,7 @@
         return_type="pytree",
         seed=None,
     ):
-        """Calculate the variance-covariance matrix of the estimated parameters.
+        """Calculate the variance-covariance (matrix) of the estimated parameters.
 
         Args:
             method (str): One of "jacobian", "hessian", "robust", "cluster_robust",
@@ -567,8 +558,8 @@
                 transforming constraints.
 
         Returns:
-            Any: The covariance matrix of the estimated parameters as block-pytree or
-                numpy array.
+            Any: The covariance matrix of the estimated parameters as block-pytree,
+                numpy.ndarray or pandas.DataFrame.
         """
         free_cov = self._get_free_cov(
             method=method,
@@ -576,22 +567,13 @@
             bounds_handling=bounds_handling,
             seed=seed,
         )
-        if return_type == "array":
-            out = free_cov
-        elif return_type == "dataframe":
-            free_index = np.array(self._internal_estimates.names)[
-                self._internal_estimates.free_mask
-            ]
-            out = pd.DataFrame(data=free_cov, columns=free_index, index=free_index)
-        elif return_type == "pytree":
-            if len(free_cov) != len(self._internal_estimates.values):
-                raise NotAvailableError(
-                    "Covariance matrices in block-pytree format are only available if "
-                    "there are no constraints that reduce the number of free "
-                    "parameters."
-                )
-            out = matrix_to_block_tree(free_cov, self._params, self._params)
-        return out
+        cov = transform_free_cov_to_cov(
+            free_cov=free_cov,
+            free_params=self._free_estimates,
+            params=self._params,
+            return_type=return_type,
+        )
+        return cov
 
     def summary(
         self,
@@ -635,7 +617,7 @@
             seed=seed,
         )
 
-        summary = calculate_inference_quantities(
+        summary = calculate_estimation_summary(
             estimates=self._params,
             internal_estimates=self._internal_estimates,
             free_cov=free_cov,
@@ -688,30 +670,16 @@
             seed=seed,
         )
 
-        free_values = self._internal_estimates.values[
-            self._internal_estimates.free_mask
-        ]
-        free_se = np.sqrt(np.diagonal(free_cov))
-
-        free_lower, free_upper = calculate_ci(free_values, free_se, ci_level)
-
-<<<<<<< HEAD
-        helper = np.full(len(self._internal_estimates.values), np.nan)
-        helper[self._internal_estimates.free_mask] = free_lower
-        lower = self._converter.params_from_internal(helper)
-
-        helper = np.full(len(self._internal_estimates.values), np.nan)
-        helper[self._internal_estimates.free_mask] = free_upper
-        upper = self._converter.params_from_internal(helper)
-=======
-        lower = convert_flat_params_to_pytree(
-            free_lower, self._flat_params, self._converter
-        )
-        upper = convert_flat_params_to_pytree(
-            free_upper, self._flat_params, self._converter
-        )
->>>>>>> 18975d9c
-
+        free_lower, free_upper = calculate_ci(
+            flat_values=self._free_estimates.values,
+            flat_standard_errors=np.sqrt(np.diagonal(free_cov)),
+            ci_level=ci_level,
+        )
+
+        lower, upper = (
+            transform_free_params_to_params(free, params=self._params)
+            for free in (free_lower, free_upper)
+        )
         return lower, upper
 
     def p_values(
@@ -756,23 +724,13 @@
             seed=seed,
         )
 
-        free_values = self._internal_estimates.values[
-            self._internal_estimates.free_mask
-        ]
-        free_se = np.sqrt(np.diagonal(free_cov))
-        free_p_values = calculate_p_values(free_values, free_se)
-
-<<<<<<< HEAD
-        helper = np.full(len(self._internal_estimates.values), np.nan)
-        helper[self._internal_estimates.free_mask] = free_p_values
-        out = self._converter.params_from_internal(helper)
-=======
-        out = convert_flat_params_to_pytree(
-            free_p_values, self._flat_params, self._converter
-        )
->>>>>>> 18975d9c
-
-        return out
+        free_p_values = calculate_p_values(
+            flat_values=self._free_estimates.values,
+            flat_standard_errors=np.sqrt(np.diagonal(free_cov)),
+        )
+
+        p_values = transform_free_params_to_params(free_p_values, params=self._params)
+        return p_values
 
     def to_pickle(self, path):
         """Save the LikelihoodResult object to pickle.

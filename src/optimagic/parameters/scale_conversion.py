--- conflicted
+++ resolved
@@ -1,14 +1,10 @@
 from functools import partial
-<<<<<<< HEAD
-from typing import NamedTuple, Callable, Literal
-=======
-from typing import Callable, NamedTuple
->>>>>>> bb1d2dd0
+from typing import Callable, Literal, NamedTuple
 
 import numpy as np
 
+from optimagic.parameters.scaling import ScalingOptions
 from optimagic.parameters.space_conversion import InternalParams
-from optimagic.parameters.scaling import ScalingOptions
 
 
 class ScaleConverter(NamedTuple):

import logging
import warnings
from dataclasses import replace
from functools import wraps
from pathlib import Path
from typing import Any, Callable, ParamSpec, cast

from optimagic import mark
<<<<<<< HEAD
from optimagic.logging.logger import Logger, SQLiteLogger
=======
from optimagic.constraints import Constraint, InvalidConstraintError
>>>>>>> 354155d3
from optimagic.optimization.fun_value import (
    LeastSquaresFunctionValue,
    LikelihoodFunctionValue,
    ScalarFunctionValue,
)
from optimagic.parameters.bounds import Bounds
from optimagic.typing import AggregationLevel

_logger = logging.getLogger(__name__)


def throw_criterion_future_warning():
    msg = (
        "To align optimagic with scipy.optimize, the `criterion` argument has been "
        "renamed to `fun`. Please use `fun` instead of `criterion`. Using `criterion` "
        " will become an error in optimagic version 0.6.0 and later."
    )
    warnings.warn(msg, FutureWarning)


def throw_criterion_kwargs_future_warning():
    msg = (
        "To align optimagic with scipy.optimize, the `criterion_kwargs` argument has "
        "been renamed to `fun_kwargs`. Please use `fun_kwargs` instead of "
        "`criterion_kwargs`. Using `criterion_kwargs` will become an error in "
        "optimagic version 0.6.0 and later."
    )
    warnings.warn(msg, FutureWarning)


def throw_derivative_future_warning():
    msg = (
        "To align optimagic with scipy.optimize, the `derivative` argument has been "
        "renamed to `jac`. Please use `jac` instead of `derivative`. Using `derivative`"
        " will become an error in optimagic version 0.6.0 and later."
    )
    warnings.warn(msg, FutureWarning)


def throw_derivative_kwargs_future_warning():
    msg = (
        "To align optimagic with scipy.optimize, the `derivative_kwargs` argument has "
        "been renamed to `jac_kwargs`. Please use `jac_kwargs` instead of "
        "`derivative_kwargs`. Using `derivative_kwargs` will become an error in "
        "optimagic version 0.6.0 and later."
    )
    warnings.warn(msg, FutureWarning)


def throw_criterion_and_derivative_future_warning():
    msg = (
        "To align optimagic with scipy.optimize, the `criterion_and_derivative` "
        "argument has been renamed to `fun_and_jac`. Please use `fun_and_jac` "
        "instead of `criterion_and_derivative`. Using `criterion_and_derivative` "
        "will become an error in optimagic version 0.6.0 and later."
    )
    warnings.warn(msg, FutureWarning)


def throw_criterion_and_derivative_kwargs_future_warning():
    msg = (
        "To align optimagic with scipy.optimize, the `criterion_and_derivative_kwargs` "
        "argument has been renamed to `fun_and_jac_kwargs`. Please use "
        "`fun_and_jac_kwargs` instead of `criterion_and_derivative_kwargs`. Using "
        "`criterion_and_derivative_kwargs` will become an error in optimagic version "
        "0.6.0 and later."
    )
    warnings.warn(msg, FutureWarning)


def throw_scaling_options_future_warning():
    msg = (
        "Specifying scaling options via the argument `scaling_options` is deprecated "
        "and will be removed in optimagic version 0.6.0 and later. You can pass these "
        "options directly to the `scaling` argument instead."
    )
    warnings.warn(msg, FutureWarning)


def throw_multistart_options_future_warning():
    msg = (
        "Specifying multistart options via the argument `multistart_options` is "
        "deprecated and will be removed in optimagic version 0.6.0 and later. You can "
        "pass these options directly to the `multistart` argument instead."
    )
    warnings.warn(msg, FutureWarning)


def throw_derivatives_step_ratio_future_warning():
    msg = (
        "The `step_ratio` argument is deprecated and will be removed alongside "
        "Richardson extrapolation in optimagic version 0.6.0."
    )
    warnings.warn(msg, FutureWarning)


def throw_derivatives_n_steps_future_warning():
    msg = (
        "The `n_steps` argument is deprecated and will be removed alongside "
        "Richardson extrapolation in optimagic version 0.6.0."
    )
    warnings.warn(msg, FutureWarning)


def throw_derivatives_return_info_future_warning():
    msg = (
        "The `return_info` argument is deprecated and will be removed alongside "
        "Richardson extrapolation in optimagic version 0.6.0."
    )
    warnings.warn(msg, FutureWarning)


def throw_derivatives_return_func_value_future_warning():
    msg = (
        "The `return_func_value` argument is deprecated and will be removed in "
        "optimagic version 0.6.0."
    )
    warnings.warn(msg, FutureWarning)


def throw_numdiff_result_func_evals_future_warning():
    msg = (
        "The `func_evals` attribute is deprecated and will be removed in optimagic "
        "version 0.6.0."
    )
    warnings.warn(msg, FutureWarning)


def throw_numdiff_result_derivative_candidates_future_warning():
    msg = (
        "The `derivative_candidates` attribute is deprecated and will be removed in "
        "optimagic version 0.6.0."
    )
    warnings.warn(msg, FutureWarning)


def throw_numdiff_options_deprecated_in_estimate_ml_future_warning():
    msg = (
        "The argument `numdiff_options` is deprecated for `estimate_ml` and will be "
        "removed in estimagic version 0.6.0. Please use the `jacobian_numdiff_options` "
        "and `hessian_numdiff_options` arguments instead to specify the options for "
        "the first and second numerical derivative estimation."
    )
    warnings.warn(msg, FutureWarning)


def throw_numdiff_options_deprecated_in_estimate_msm_future_warning():
    msg = (
        "The argument `numdiff_options` is deprecated for `estimate_msm` and will be "
        "removed in estimagic version 0.6.0. Please use the `jacobian_numdiff_options` "
        "argument instead."
    )
    warnings.warn(msg, FutureWarning)


def throw_dict_access_future_warning(attribute, obj_name):
    msg = (
        f"The dictionary access for '{attribute}' is deprecated and will be removed "
        "in optimagic version 0.6.0. Please use the new attribute access instead: "
        f"`{obj_name}.{attribute}`."
    )
    warnings.warn(msg, FutureWarning)


def replace_and_warn_about_deprecated_algo_options(algo_options):
    if not isinstance(algo_options, dict):
        return algo_options

    algo_options = {k.replace(".", "_"): v for k, v in algo_options.items()}

    replacements = {
        "stopping_max_criterion_evaluations": "stopping_maxfun",
        "stopping_max_iterations": "stopping_maxiter",
        "convergence_absolute_criterion_tolerance": "convergence_ftol_abs",
        "convergence_relative_criterion_tolerance": "convergence_ftol_rel",
        "convergence_scaled_criterion_tolerance": "convergence_ftol_scaled",
        "convergence_absolute_params_tolerance": "convergence_xtol_abs",
        "convergence_relative_params_tolerance": "convergence_xtol_rel",
        "convergence_absolute_gradient_tolerance": "convergence_gtol_abs",
        "convergence_relative_gradient_tolerance": "convergence_gtol_rel",
        "convergence_scaled_gradient_tolerance": "convergence_gtol_scaled",
    }

    present = sorted(set(algo_options) & set(replacements))
    if present:
        msg = (
            "The following keys in `algo_options` are deprecated and will be removed "
            "in optimagic version 0.6.0 and later. Please replace them as follows:\n"
        )
        for k in present:
            msg += f"  {k} -> {replacements[k]}\n"

        warnings.warn(msg, FutureWarning)

    out = {k: v for k, v in algo_options.items() if k not in present}
    for k in present:
        out[replacements[k]] = algo_options[k]

    return out


def replace_and_warn_about_deprecated_bounds(
    lower_bounds,
    upper_bounds,
    bounds,
    soft_lower_bounds=None,
    soft_upper_bounds=None,
):
    old_bounds = {
        "lower": lower_bounds,
        "upper": upper_bounds,
        "soft_lower": soft_lower_bounds,
        "soft_upper": soft_upper_bounds,
    }

    old_present = [k for k, v in old_bounds.items() if v is not None]

    if old_present:
        substring = ", ".join(f"{b}_bound" for b in old_present)
        substring = substring.replace(", ", ", and ", -1)
        msg = (
            f"Specifying bounds via the arguments {substring} is "
            "deprecated and will be removed in optimagic version 0.6.0 and later. "
            "Please use the `bounds` argument instead."
        )
        warnings.warn(msg, FutureWarning)

    if bounds is None and old_present:
        bounds = Bounds(**old_bounds)

    return bounds


def convert_dict_to_function_value(candidate):
    """Convert the deprecated dictionary output to a suitable FunctionValue object.

    No warning is raised here because this function will be called repeatedly!

    """
    special_keys = ["value", "contributions", "root_contributions"]

    if is_dict_output(candidate):
        info = {k: v for k, v in candidate.items() if k not in special_keys}
        if "root_contributions" in candidate:
            out = LeastSquaresFunctionValue(candidate["root_contributions"], info)
        elif "contributions" in candidate:
            out = LikelihoodFunctionValue(candidate["contributions"], info)
        else:
            out = ScalarFunctionValue(candidate["value"], info)
    else:
        out = candidate

    return out


def is_dict_output(candidate):
    """Check if the output is a dictionary with special keys."""
    special_keys = ["value", "contributions", "root_contributions"]
    return isinstance(candidate, dict) and any(k in candidate for k in special_keys)


def throw_dict_output_warning():
    msg = (
        "Returning a dictionary with the special keys 'value', 'contributions', or "
        "'root_contributions' is deprecated and will be removed in optimagic version "
        "0.6.0 and later. Please use the optimagic.mark.scalar, optimagic.mark."
        "least_squares, or optimagic.mark.likelihood decorators to indicate the type "
        "of problem you are solving. Use optimagic.FunctionValue objects to return "
        "additional information for the logging."
    )
    warnings.warn(msg, FutureWarning)


def infer_problem_type_from_dict_output(output):
    if "root_contributions" in output:
        out = AggregationLevel.LEAST_SQUARES
    elif "contributions" in output:
        out = AggregationLevel.LIKELIHOOD
    else:
        out = AggregationLevel.SCALAR
    return out


P = ParamSpec("P")


def replace_dict_output(func: Callable[P, Any]) -> Callable[P, Any]:
    """Replace the deprecated dictionary output by a suitable FunctionValue.

    This has no effect if the function does not return a dictionary with at least one of
    the special keys "value", "contributions" or "root_contributions" or a tuple where
    the first entry is such a dictionary.

    This decorator does not add a warning because the function will be evaluated many
    times and the warning would pop up too often.

    """

    @wraps(func)
    def wrapper(*args: P.args, **kwargs: P.kwargs) -> Any:
        raw = func(*args, **kwargs)
        # fun and jac case
        if isinstance(raw, tuple):
            out = (convert_dict_to_function_value(raw[0]), raw[1])
        # fun case
        else:
            out = convert_dict_to_function_value(raw)
        return out

    return wrapper


def throw_key_warning_in_derivatives():
    msg = (
        "The `key` argument in first_derivative and second_derivative is deprecated "
        "and will be removed in optimagic version 0.6.0 and later. Please use the "
        "`unpacker` argument instead. While `key` was a string, `unpacker` is a "
        "callable that takes the output of `func` and returns the desired output that "
        "is then differentiated."
    )
    warnings.warn(msg, FutureWarning)


def throw_dict_constraints_future_warning_if_required(
    constraints: list[dict[str, Any]] | dict[str, Any],
) -> None:
    replacements = {
        "fixed": "optimagic.FixedConstraint",
        "increasing": "optimagic.IncreasingConstraint",
        "decreasing": "optimagic.DecreasingConstraint",
        "equality": "optimagic.EqualityConstraint",
        "probability": "optimagic.ProbabilityConstraint",
        "pairwise_equality": "optimagic.PairwiseEqualityConstraint",
        "covariance": "optimagic.FlatCovConstraint",
        "sdcorr": "optimagic.FlatSDCorrConstraint",
        "linear": "optimagic.LinearConstraint",
        "nonlinear": "optimagic.NonlinearConstraint",
    }

    if not isinstance(constraints, list):
        constraints = [constraints]

    types = [
        constraint.get("type", None) if isinstance(constraint, dict) else None
        for constraint in constraints
    ]
    types = list(set(types) - {None})

    if types:
        msg = (
            "Specifying constraints as a dictionary is deprecated and will be removed "
            "in optimagic version 0.6.0. Please replace them using the new optimagic "
            "constraint objects:\n"
        )
        for t in types:
            msg += f"  {{'type': '{t}', ...}} -> {replacements[t]}(...)\n"

        warnings.warn(msg, FutureWarning)


def replace_and_warn_about_deprecated_multistart_options(options):
    """Replace deprecated multistart options and warn about them.

    Args:
        options (MultistartOptions): The multistart options to replace.

    Returns:
        MultistartOptions: The replaced multistart options.

    """
    replacements = {}

    if options.share_optimization is not None:
        msg = (
            "The `share_optimization` option is deprecated and will be removed in "
            "version 0.6.0. Use `stopping_maxopt` instead to specify the number of "
            "optimizations directly."
        )
        warnings.warn(msg, FutureWarning)

    if options.convergence_relative_params_tolerance is not None:
        msg = (
            "The `convergence_relative_params_tolerance` option is deprecated and will "
            "be removed in version 0.6.0. Use `convergence_xtol_rel` instead."
        )
        warnings.warn(msg, FutureWarning)
        if options.convergence_xtol_rel is None:
            replacements["convergence_xtol_rel"] = (
                options.convergence_relative_params_tolerance
            )

    if options.optimization_error_handling is not None:
        msg = (
            "The `optimization_error_handling` option is deprecated and will be "
            "removed in version 0.6.0. Setting this attribute also sets the error "
            "handling for exploration. Use the new `error_handling` option to set the "
            "error handling for both optimization and exploration."
        )
        warnings.warn(msg, FutureWarning)
        if options.error_handling is None:
            replacements["error_handling"] = options.optimization_error_handling

    if options.exploration_error_handling is not None:
        msg = (
            "The `exploration_error_handling` option is deprecated and will be "
            "removed in version 0.6.0. Setting this attribute also sets the error "
            "handling for exploration. Use the new `error_handling` option to set the "
            "error handling for both optimization and exploration."
        )
        warnings.warn(msg, FutureWarning)
        if options.error_handling is None:
            replacements["error_handling"] = options.exploration_error_handling

    return replace(options, **replacements)


def replace_and_warn_about_deprecated_base_steps(
    step_size,
    base_steps,
):
    if base_steps is not None:
        msg = (
            "The `base_steps` argument is deprecated and will be removed alongside "
            "Richardson extrapolation in optimagic version 0.6.0. To specify the "
            "step size use the `step_size` argument instead."
        )
        warnings.warn(msg, FutureWarning)

        if step_size is None:
            step_size = base_steps

    return step_size


def replace_and_warn_about_deprecated_derivatives(candidate, name):
    msg = (
        f"Specifying a dictionary of {name} functions is deprecated and will be "
        "removed in optimagic version 0.6.0. Please specify a single function that has "
        "returns the correct derivative for your optimizer or a list of functions that "
        "are decorated with the `mark.scalar`, `mark.likelihood` or "
        "`mark.least_squares` decorators."
    )
    warnings.warn(msg, FutureWarning)

    key_to_marker = {
        "value": mark.scalar,
        "contributions": mark.likelihood,
        "root_contributions": mark.least_squares,
    }

    out = []
    for key, func in candidate.items():
        if key in key_to_marker:
            out.append(key_to_marker[key](func))

    return out


<<<<<<< HEAD
def handle_log_options_throw_deprecated_warning(
    log_options: dict[str, Any], logger: str | Path | Logger | None
) -> str | Path | Logger | None:
    msg = (
        "Usage of the parameter log_options is deprecated "
        "and will be removed in a future version. "
        "Provide a Logger instance for the parameter `logging`, if you need to "
        "configure the logging."
    )
    warnings.warn(msg, FutureWarning)

    logging_is_path_or_string = isinstance(logger, str) or isinstance(logger, Path)
    log_options_is_dict = isinstance(log_options, dict)
    compatible_keys = {"fast_logging", "if_table_exists", "if_database_exists"}
    log_options_is_compatible = set(log_options.keys()).issubset(compatible_keys)

    if logging_is_path_or_string:
        if log_options_is_dict and log_options_is_compatible:
            warnings.warn(
                f"\nUsing {log_options=} to create an instance of SQLiteLogger. "
                f"This mechanism will be removed in the future."
            )
            return SQLiteLogger(cast(str | Path, logger), **log_options)
        elif not log_options_is_compatible:
            warnings.warn(
                f"Found string or path for logger argument, but parameter"
                f" {log_options=} is not compatible to {compatible_keys=}."
                f"Explicitly create a Logger instance for configuration."
            )

    return logger
=======
def pre_process_constraints(
    constraints: list[Constraint | dict[str, Any]] | Constraint | dict[str, Any] | None,
) -> list[dict[str, Any]]:
    """Convert all ways of specifying constraints to a list of dictionaries.

    For the optimagic release 0.5.0 we only implemented the new constraint API, but have
    not overhauled the internal representation of constraints yet. As a result, we
    convert all ways of specifying constraints, and in particular the new interface, to
    the old format, that is, a list of dictionaries.

    Once we have refactor the internal representation of constraints, we will be able to
    go the other way, and convert all formats to the new one.

    """
    if constraints is None:
        return []

    if isinstance(constraints, dict | Constraint):
        constraints = [constraints]

    if isinstance(constraints, list):
        out = []
        invalid_types: list[type] = []
        for constr in constraints:
            if isinstance(constr, Constraint):
                out.append(constr._to_dict())
            elif isinstance(constr, dict):
                out.append(constr)
            else:
                invalid_types.append(type(constr))

        if invalid_types:
            msg = (
                f"Invalid constraint types: {set(invalid_types)}. Must be a constraint "
                "object imported from `optimagic`."
            )
            raise InvalidConstraintError(msg)

    else:
        msg = (
            f"Invalid constraint type: {type(constraints)}. Must be a constraint "
            "object or list thereof imported from `optimagic`."
        )
        raise InvalidConstraintError(msg)

    return out
>>>>>>> 354155d3
<|MERGE_RESOLUTION|>--- conflicted
+++ resolved
@@ -6,11 +6,8 @@
 from typing import Any, Callable, ParamSpec, cast
 
 from optimagic import mark
-<<<<<<< HEAD
+from optimagic.constraints import Constraint, InvalidConstraintError
 from optimagic.logging.logger import Logger, SQLiteLogger
-=======
-from optimagic.constraints import Constraint, InvalidConstraintError
->>>>>>> 354155d3
 from optimagic.optimization.fun_value import (
     LeastSquaresFunctionValue,
     LikelihoodFunctionValue,
@@ -469,7 +466,6 @@
     return out
 
 
-<<<<<<< HEAD
 def handle_log_options_throw_deprecated_warning(
     log_options: dict[str, Any], logger: str | Path | Logger | None
 ) -> str | Path | Logger | None:
@@ -501,7 +497,8 @@
             )
 
     return logger
-=======
+
+
 def pre_process_constraints(
     constraints: list[Constraint | dict[str, Any]] | Constraint | dict[str, Any] | None,
 ) -> list[dict[str, Any]]:
@@ -547,5 +544,4 @@
         )
         raise InvalidConstraintError(msg)
 
-    return out
->>>>>>> 354155d3
+    return out
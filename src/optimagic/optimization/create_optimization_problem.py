--- conflicted
+++ resolved
@@ -77,14 +77,8 @@
     # TODO: constraints will become list[Constraint] | None
     constraints: list[dict[str, Any]]
     jac: Callable[[PyTree], PyTree] | None
-<<<<<<< HEAD
-    fun_and_jac: Callable[[PyTree], tuple[float, PyTree]] | None
+    fun_and_jac: Callable[[PyTree], tuple[SpecificFunctionValue, PyTree]] | None
     numdiff_options: NumdiffOptions
-=======
-    fun_and_jac: Callable[[PyTree], tuple[SpecificFunctionValue, PyTree]] | None
-    # TODO: numdiff_options will become NumDiffOptions
-    numdiff_options: dict[str, Any] | None
->>>>>>> ae2b95d9
     # TODO: logging will become None | Logger and log_options will be removed
     logging: bool | Path | None
     log_options: dict[str, Any] | None

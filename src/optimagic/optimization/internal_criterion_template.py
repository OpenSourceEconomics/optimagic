import time
import warnings
from dataclasses import asdict, replace

from optimagic.differentiation.derivatives import first_derivative
from optimagic.exceptions import UserFunctionRuntimeError, get_traceback
from optimagic.logging.write_to_database import append_row
from optimagic.typing import AggregationLevel


def internal_criterion_and_derivative_template(
    x,
    *,
    task,
    direction,
    criterion,
    converter,
    algo_info,
    bounds,
    derivative,
    criterion_and_derivative,
    numdiff_options,
    logging,
    database,
    error_handling,
    error_penalty_func,
    fixed_log_data,
    history_container=None,
    return_history_entry=False,
):
    """Template for the internal criterion and derivative function.

    This function forms the basis of all functions that define the optimization problem
    and are passed to the internal optimizers in optimagic. I.e. the criterion,
    derivative and criterion_and_derivative functions.

    Most of the arguments of this function will be partialled in before the functions
    are passed to internal optimizers.

    That is the reason why this function is called a template.

    Args:
        x (np.ndarray): 1d numpy array with internal parameters.
        task (str): One of "criterion", "derivative" and "criterion_and_derivative".
        direction (str): One of "maximize" or "minimize"
        criterion (callable): (partialed) user provided criterion function that takes a
            parameter dataframe as only argument and returns a scalar, an array like
            object or a dictionary. See :ref:`criterion`.
        params (pd.DataFrame): see :ref:`params`
        converter (Converter): NamedTuple with methods to convert between internal
            and external derivatives, parameters and criterion outputs.
        algo_info (AlgoInfo): NamedTuple with attributes
            - primary_criterion_entry
            - name
            - parallelizes
            - needs_scaling
            - is_available
        bounds (Bounds): Bounds on the internal parameters for the optimization problem.
        derivative (callable, optional): (partialed) user provided function that
            calculates the first derivative of criterion. For most algorithm, this is
            the gradient of the scalar output (or "value" entry of the dict). However
            some algorithms (e.g. bhhh) require the jacobian of the "contributions"
            entry of the dict. You will get an error if you provide the wrong type of
            derivative.
        criterion_and_derivative (callable): Function that returns criterion
            and derivative as a tuple. This can be used to exploit synergies in the
            evaluation of both functions. The first element of the tuple has to be
            exactly the same as the output of criterion. The second has to be exactly
            the same as the output of derivative.
        numdiff_options (dict): Keyword arguments for the calculation of numerical
            derivatives. See :ref:`first_derivative` for details. Note that the default
            method is changed to "forward" for speed reasons.
        logging (bool): Whether logging is used.
        database (DataBase): Database to which the logs are written.
        error_handling (str): Either "raise" or "continue". Note that "continue" does
            not absolutely guarantee that no error is raised but we try to handle as
            many errors as possible in that case without aborting the optimization.
        error_penalty_func (callable): Function that takes ``x`` and ``task`` and
            returns a penalized criterion function, its derivative or both (depending)
            on task.
        fixed_log_data (dict): Dictionary with fixed data to be saved in the database.
            Has the entries "stage" (str) and "substage" (int).
        history_container (list or None): List to which parameter, criterion and
            derivative histories are appended. Should be set to None if an algorithm
            parallelizes over criterion or derivative evaluations.
        return_history_entry (bool): Whether the history container should be returned.

    Returns:
        float, np.ndarray or tuple: If task=="criterion" it returns the output of
            criterion which can be a float or 1d numpy array. If task=="derivative" it
            returns the first derivative of criterion, which is a numpy array.
            If task=="criterion_and_derivative" it returns both as a tuple.

    """
    now = time.perf_counter()
    to_dos = _determine_to_dos(task, derivative, criterion_and_derivative)

    caught_exceptions = []
    new_fun, new_external_fun = None, None
    new_jac, new_external_jac = None, None
    current_params, external_x = converter.params_from_internal(
        x,
        return_type="tree_and_flat",
    )
    if to_dos == []:
        pass
    elif "numerical_fun_and_jac" in to_dos:

        def func(x):
            p = converter.params_from_internal(x, "tree")
            return criterion(p)

        try:
<<<<<<< HEAD
            options = replace(numdiff_options, key="relevant")
            options = asdict(options)

            numerical_derivative = first_derivative(
                func,
                x,
                **options,
                unpacker=lambda x: x.internal_value(algo_info.solver_type),
                error_handling="raise",
=======
            numerical_derivative = first_derivative(
                func,
                x,
                **numdiff_options,
                unpacker=lambda x: x.internal_value(algo_info.solver_type),
>>>>>>> 735dfe11
            )
            new_jac = numerical_derivative.derivative
            new_external_fun = numerical_derivative.func_value
            new_fun = new_external_fun.internal_value(algo_info.solver_type)
        except (KeyboardInterrupt, SystemExit):
            raise
        except Exception as e:
            tb = get_traceback()
            caught_exceptions.append(tb)
            if error_handling == "raise":
                msg = (
                    "An error occurred when evaluating criterion to calculate a "
                    "numerical derivative during optimization."
                )
                raise UserFunctionRuntimeError(msg) from e
            else:
                msg = (
                    "The following exception was caught when evaluating criterion to "
                    f"calculate a numerical derivative during optimization:\n\n{tb}"
                )
                warnings.warn(msg)

    elif "fun_and_jac" in to_dos:
        try:
            new_external_fun, new_external_jac = criterion_and_derivative(
                current_params
            )
        except (KeyboardInterrupt, SystemExit):
            raise
        except Exception as e:
            tb = get_traceback()
            caught_exceptions.append(tb)
            if error_handling == "raise":
                msg = (
                    "An error ocurred when evaluating criterion_and_derivative "
                    "during optimization."
                )
                raise UserFunctionRuntimeError(msg) from e
            else:
                msg = (
                    "The following exception was caught when evaluating "
                    f"criterion_and_derivative during optimization:\n\n{tb}"
                )
                warnings.warn(msg)

    else:
        if "fun" in to_dos:
            try:
                new_external_fun = criterion(current_params)
            except (KeyboardInterrupt, SystemExit):
                raise
            except Exception as e:
                tb = get_traceback()
                caught_exceptions.append(tb)
                if error_handling == "raise":
                    msg = (
                        "An error ocurred when evaluating criterion during "
                        "optimization."
                    )
                    raise UserFunctionRuntimeError(msg) from e
                else:
                    msg = (
                        "The following exception was caught when evaluating "
                        f"criterion during optimization:\n\n{tb}"
                    )
                    warnings.warn(msg)

        if "jac" in to_dos:
            try:
                new_external_jac = derivative(current_params)
            except (KeyboardInterrupt, SystemExit):
                raise
            except Exception as e:
                tb = get_traceback()
                caught_exceptions.append(tb)
                if error_handling == "raise":
                    msg = (
                        "An error ocurred when evaluating derivative during "
                        "optimization"
                    )
                    raise UserFunctionRuntimeError(msg) from e
                else:
                    msg = (
                        "The following exception was caught when evaluating "
                        f"derivative during optimization:\n\n{tb}"
                    )
                    warnings.warn(msg)

    if new_external_fun is not None and new_fun is None:
        new_fun = new_external_fun.internal_value(algo_info.solver_type)

    if new_external_jac is not None and new_jac is None:
        new_jac = converter.derivative_to_internal(new_external_jac, x)

    if caught_exceptions:
        new_external_fun, new_jac = error_penalty_func(
            x, task="criterion_and_derivative"
        )
        new_fun = new_external_fun.internal_value(algo_info.solver_type)

    if new_fun is not None:
        scalar_critval = new_external_fun.internal_value(AggregationLevel.SCALAR)
    else:
        scalar_critval = None

    if (new_fun is not None or new_jac is not None) and logging:
        _log_new_evaluations(
            new_criterion=new_external_fun,
            new_derivative=new_jac,
            external_x=external_x,
            caught_exceptions=caught_exceptions,
            database=database,
            fixed_log_data=fixed_log_data,
            scalar_value=scalar_critval,
            now=now,
        )

    res = _get_output_for_optimizer(
        new_criterion=new_fun,
        new_derivative=new_jac,
        task=task,
        direction=direction,
    )

    if new_fun is not None:
        hist_entry = {
            "params": current_params,
            "criterion": scalar_critval,
            "runtime": now,
        }
        if history_container is not None:
            if history_container:
                _batch = history_container[-1]["batches"] + 1
            else:
                _batch = 0

            hist_entry["batches"] = _batch
    else:
        hist_entry = None

    if history_container is not None and new_fun is not None:
        history_container.append(hist_entry)

    if return_history_entry:
        res = (res, hist_entry)

    return res


def _determine_to_dos(task, derivative, criterion_and_derivative):
    """Determine which functions have to be evaluated at the new parameters.

    Args:
        task (str): One of "criterion", "derivative", "criterion_and_derivative"
        cache_entry (dict): Possibly empty dict.
        derivative (Callable or None): Only used to determine if a closed form
            derivative is available.
        criterion_and_derivative (callable or None): Only used to determine if this
            function is available.

    Returns:
        list: List of functions that have to be evaluated. Possible values are:
            - [] if nothing has to be done
            - ["criterion_and_derivative"]
            - ["numerical_criterion_and_derivative"]
            - ["criterion", "derivative"]
            - ["criterion"]
            - ["derivative"]

    """
    fun_needed = "criterion" in task
    jac_needed = "derivative" in task

    to_dos = []
    if criterion_and_derivative is not None and fun_needed and jac_needed:
        to_dos.append("fun_and_jac")
    elif derivative is None and criterion_and_derivative is not None and jac_needed:
        to_dos.append("fun_and_jac")
    elif derivative is None and jac_needed:
        to_dos.append("numerical_fun_and_jac")
    else:
        if jac_needed:
            to_dos.append("jac")
        if fun_needed:
            to_dos.append("fun")
    return to_dos


def _log_new_evaluations(
    new_criterion,
    new_derivative,
    external_x,
    caught_exceptions,
    database,
    fixed_log_data,
    scalar_value,
    now,
):
    """Write the new evaluations and additional information into the database.

    Note: There are some seemingly unnecessary type conversions because sqlalchemy
    can fail silently when called with numpy dtypes instead of the equivalent python
    types.

    """
    data = {
        "params": external_x,
        "timestamp": now,
        "valid": True,
        "criterion_eval": new_criterion,
        "value": scalar_value,
        **fixed_log_data,
    }

    if new_derivative is not None:
        data["internal_derivative"] = new_derivative

    if caught_exceptions:
        separator = "\n" + "=" * 80 + "\n"
        data["exceptions"] = separator.join(caught_exceptions)
        data["valid"] = False

    name = "optimization_iterations"

    append_row(data, name, database=database)


def _get_output_for_optimizer(
    new_criterion,
    new_derivative,
    task,
    direction,
):
    if "criterion" in task and direction == "maximize":
        new_criterion = -new_criterion

    if "derivative" in task and direction == "maximize":
        new_derivative = -new_derivative

    if task == "criterion":
        out = new_criterion
    elif task == "derivative":
        out = new_derivative
    elif task == "criterion_and_derivative":
        out = (new_criterion, new_derivative)
    else:
        raise ValueError(f"Invalid task: {task}")
    return out<|MERGE_RESOLUTION|>--- conflicted
+++ resolved
@@ -1,6 +1,6 @@
 import time
 import warnings
-from dataclasses import asdict, replace
+from dataclasses import asdict
 
 from optimagic.differentiation.derivatives import first_derivative
 from optimagic.exceptions import UserFunctionRuntimeError, get_traceback
@@ -111,24 +111,17 @@
             return criterion(p)
 
         try:
-<<<<<<< HEAD
-            options = replace(numdiff_options, key="relevant")
-            options = asdict(options)
+            options = asdict(numdiff_options)
 
             numerical_derivative = first_derivative(
                 func,
                 x,
+                bounds=bounds,
                 **options,
                 unpacker=lambda x: x.internal_value(algo_info.solver_type),
                 error_handling="raise",
-=======
-            numerical_derivative = first_derivative(
-                func,
-                x,
-                **numdiff_options,
-                unpacker=lambda x: x.internal_value(algo_info.solver_type),
->>>>>>> 735dfe11
             )
+
             new_jac = numerical_derivative.derivative
             new_external_fun = numerical_derivative.func_value
             new_fun = new_external_fun.internal_value(algo_info.solver_type)

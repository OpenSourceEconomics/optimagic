--- conflicted
+++ resolved
@@ -62,36 +62,10 @@
     hooks:
       - id: black
         language_version: python3.10
-<<<<<<< HEAD
-
--   repo: https://github.com/nbQA-dev/nbQA
-    rev: "1.6.1"
-=======
-
-  - repo: https://github.com/PyCQA/flake8
-    rev: "5.0.4"
-    hooks:
-      - id: flake8
-        types: [python]
-        exclude: estimagic/parameters/kernel_transformations.py
-        additional_dependencies:
-          [
-            flake8-alfred,
-            flake8-bugbear,
-            flake8-builtins,
-            flake8-comprehensions,
-            flake8-docstrings,
-            flake8-eradicate,
-            flake8-print,
-            flake8-rst-docstrings,
-            flake8-todo,
-            pep8-naming,
-            pydocstyle,
-          ]
 
   - repo: https://github.com/nbQA-dev/nbQA
-    rev: "1.5.3"
->>>>>>> caa74bce
+    rev: "1.6.1"
+
     hooks:
       - id: nbqa-black
         additional_dependencies: [black==22.3.0]
@@ -104,19 +78,15 @@
   - repo: https://github.com/mgedmin/check-manifest
     rev: "0.49"
     hooks:
-<<<<<<< HEAD
     -   id: check-manifest
 
--   repo: https://github.com/charliermarsh/ruff-pre-commit
+  - repo: https://github.com/charliermarsh/ruff-pre-commit
     rev: v0.0.205
     hooks:
       - id: ruff
-=======
-      - id: check-manifest
 
   - repo: https://github.com/kynan/nbstripout
     rev: 0.6.1
     hooks:
       - id: nbstripout
-        args: [--extra-keys, metadata.kernelspec]
->>>>>>> caa74bce
+        args: [--extra-keys, metadata.kernelspec]
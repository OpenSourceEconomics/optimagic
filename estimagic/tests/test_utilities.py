--- conflicted
+++ resolved
@@ -181,9 +181,6 @@
     assert ("nag_dfols" in present_algo_names) is IS_DFOLS_INSTALLED
     assert ("tao_pounders" in present_algo_names) is IS_PETSC4PY_INSTALLED
     assert ("nag_pybobyqa" in present_algo_names) is IS_PYBOBYQA_INSTALLED
-<<<<<<< HEAD
     assert ("pygmo_gaco" in present_algo_names) is IS_PYGMO_INSTALLED
-=======
     assert ("ipopt" in present_algo_names) is IS_CYIPOPT_INSTALLED
-    assert "get_scipy_bounds" not in present_algo_names
->>>>>>> 9c7658a4
+    assert "get_scipy_bounds" not in present_algo_names
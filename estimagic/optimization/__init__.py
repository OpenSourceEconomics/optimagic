import inspect

from estimagic.config import IS_DFOLS_INSTALLED
from estimagic.config import IS_NLOPT_INSTALLED
from estimagic.config import IS_PETSC4PY_INSTALLED
from estimagic.config import IS_PYBOBYQA_INSTALLED
from estimagic.config import IS_PYGMO_INSTALLED
from estimagic.optimization import nag_optimizers
<<<<<<< HEAD
from estimagic.optimization import pygmo_optimizers
=======
from estimagic.optimization import nlopt_optimizers
>>>>>>> 45c4bf99
from estimagic.optimization import scipy_optimizers
from estimagic.optimization import tao_optimizers


COLLECTED_FUNCTIONS = {
    **dict(inspect.getmembers(scipy_optimizers, inspect.isfunction)),
}

if IS_PETSC4PY_INSTALLED:
    COLLECTED_FUNCTIONS.update(
        **dict(inspect.getmembers(tao_optimizers, inspect.isfunction))
    )

<<<<<<< HEAD

=======
if IS_NLOPT_INSTALLED:
    COLLECTED_FUNCTIONS.update(
        **dict(inspect.getmembers(nlopt_optimizers, inspect.isfunction))
    )
>>>>>>> 45c4bf99
# drop private and helper functions
AVAILABLE_ALGORITHMS = {}
for k, v in COLLECTED_FUNCTIONS.items():
    if not k.startswith("_") and k != "calculate_trustregion_initial_radius":
        AVAILABLE_ALGORITHMS[k] = v

if IS_PYBOBYQA_INSTALLED:
    AVAILABLE_ALGORITHMS["nag_pybobyqa"] = nag_optimizers.nag_pybobyqa

if IS_DFOLS_INSTALLED:
    AVAILABLE_ALGORITHMS["nag_dfols"] = nag_optimizers.nag_dfols

if IS_PYGMO_INSTALLED:
    _PYGMO_FUNCTIONS = dict(inspect.getmembers(pygmo_optimizers, inspect.isfunction))
    PYGMO_ALGORITHMS = {
        k: v for k, v in _PYGMO_FUNCTIONS.items() if k.startswith("pygmo_")
    }
    AVAILABLE_ALGORITHMS.update(**PYGMO_ALGORITHMS)<|MERGE_RESOLUTION|>--- conflicted
+++ resolved
@@ -6,11 +6,8 @@
 from estimagic.config import IS_PYBOBYQA_INSTALLED
 from estimagic.config import IS_PYGMO_INSTALLED
 from estimagic.optimization import nag_optimizers
-<<<<<<< HEAD
+from estimagic.optimization import nlopt_optimizers
 from estimagic.optimization import pygmo_optimizers
-=======
-from estimagic.optimization import nlopt_optimizers
->>>>>>> 45c4bf99
 from estimagic.optimization import scipy_optimizers
 from estimagic.optimization import tao_optimizers
 
@@ -24,14 +21,11 @@
         **dict(inspect.getmembers(tao_optimizers, inspect.isfunction))
     )
 
-<<<<<<< HEAD
-
-=======
 if IS_NLOPT_INSTALLED:
     COLLECTED_FUNCTIONS.update(
         **dict(inspect.getmembers(nlopt_optimizers, inspect.isfunction))
     )
->>>>>>> 45c4bf99
+
 # drop private and helper functions
 AVAILABLE_ALGORITHMS = {}
 for k, v in COLLECTED_FUNCTIONS.items():

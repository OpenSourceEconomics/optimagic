--- conflicted
+++ resolved
@@ -43,40 +43,36 @@
 
   - script: |
       call activate estimagic
-<<<<<<< HEAD
       tox -e pytest
 
-# - job:
-#   displayName: MacOS
-#   pool:
-#     vmImage: "macOS-latest"
-#   strategy:
-#     matrix:
-#       Python36:
-#         python.version: "3.6"
-#       Python37:
-#         python.version: "3.7"
-#
-#   steps:
-#   - bash: echo "##vso[task.prependpath]$CONDA/bin"
-#     displayName: Add conda to PATH
-#
-#   # On Hosted macOS, the agent user doesn't have ownership of Miniconda's installation
-#   # directory. We need to take ownership if we want to update conda or install packages
-#   # globally.
-#   - bash: sudo chown -R $USER $CONDA
-#     displayName: Take ownership of conda installation
-#
-#   - bash: |
-#       conda clean -i --yes
-#       conda clean --all --yes
-#
-#   - bash: conda create --yes --quiet --name estimagic python=$PYTHON_VERSION tox-conda -c defaults -c conda-forge
-#     displayName: Create Anaconda environment
-#
-#   - bash: |
-#       source activate estimagic
-#       tox -e pytest
-=======
-      tox -e pytest
->>>>>>> 04bbc2e6
+- job:
+  displayName: MacOS
+  pool:
+    vmImage: "macOS-latest"
+  strategy:
+    matrix:
+      Python36:
+        python.version: "3.6"
+      Python37:
+        python.version: "3.7"
+
+  steps:
+  - bash: echo "##vso[task.prependpath]$CONDA/bin"
+    displayName: Add conda to PATH
+
+  # On Hosted macOS, the agent user doesn't have ownership of Miniconda's installation
+  # directory. We need to take ownership if we want to update conda or install packages
+  # globally.
+  - bash: sudo chown -R $USER $CONDA
+    displayName: Take ownership of conda installation
+
+  - bash: |
+      conda clean -i --yes
+      conda clean --all --yes
+
+  - bash: conda create --yes --quiet --name estimagic python=$PYTHON_VERSION tox-conda -c defaults -c conda-forge
+    displayName: Create Anaconda environment
+
+  - bash: |
+      source activate estimagic
+      tox -e pytest
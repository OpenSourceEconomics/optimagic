--- conflicted
+++ resolved
@@ -27,12 +27,8 @@
   - pytest
   - pytest-cov
   - pytest-mock
-<<<<<<< HEAD
-  - pytest-xdist<=1.29
-=======
   - pytest-xdist
   - restructuredtext_lint
->>>>>>> d20a2c35
   - scipy=1.2.1
   - seaborn
   - sphinx

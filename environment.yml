name: estimagic

channels:
  - conda-forge
  - defaults
  - opensourceeconomics

dependencies:
  - python=3.9
  - pip
  - setuptools_scm
  - toml
  - anaconda-client
  - bokeh>=1.3
  - ansi2html
  - click
  - conda-build
  - conda-verify
  - cyipopt
  - fuzzywuzzy
  - joblib
  - cloudpickle
  - jupyterlab
  - nbsphinx
  - numpy>=1.17.0
  - pandas
  - pdbpp
  - pytest
  - pytest-cov
  - pytest-xdist
  - scipy>=1.2.1
  - seaborn
  - plotly
  - sphinx
  - pydata-sphinx-theme>=0.3.0
  - sphinxcontrib-bibtex
  - sqlalchemy>=1.3
  - tox-conda
  - statsmodels
  - pytask>=0.0.11
  - nlopt
  - sphinx-panels
<<<<<<< HEAD
  - sphinx-copybutton
  - pygmo
=======
>>>>>>> 89a7e4e1
  - nb_black
  - pybaum>=0.1.2

  - pip:
      - black
      - blackcellmagic
      - bump2version
      - pre-commit
      - Py-BOBYQA
      - DFO-LS
      - fides==0.7.4
      - gif
      - gif[matplotlib]
      - kaleido<|MERGE_RESOLUTION|>--- conflicted
+++ resolved
@@ -40,11 +40,6 @@
   - pytask>=0.0.11
   - nlopt
   - sphinx-panels
-<<<<<<< HEAD
-  - sphinx-copybutton
-  - pygmo
-=======
->>>>>>> 89a7e4e1
   - nb_black
   - pybaum>=0.1.2
 

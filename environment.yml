name: estimagic

channels:
  - conda-forge
  - defaults
  - opensourceeconomics

dependencies:
  - python=3.8
  - pip
  - setuptools_scm
  - toml
  - anaconda-client
  - bokeh>=1.3
  - ansi2html
  - click
  - conda-build
  - conda-verify
  - cyipopt
  - fuzzywuzzy
  - joblib
  - cloudpickle
  - jupyterlab
  - nbsphinx
  - numpy
  - pandas
  - pdbpp
  - pygmo
  - pytest
  - pytest-cov
  - pytest-xdist
  - scipy>=1.2.1
  - seaborn
  - sphinx=2.4.4
  - pydata-sphinx-theme>=0.3.0
  - sphinxcontrib-bibtex
  - sqlalchemy>=1.3
  - tox-conda
  - statsmodels
  - dill
  - pytask>=0.0.11
  - nlopt
  - sphinx-panels
  - pygmo
  - chaospy
<<<<<<< HEAD
  - nb_black
=======
  - pybaum
>>>>>>> b391d8a7

  - pip:
      - black
      - blackcellmagic
      - bump2version
      - pre-commit
      - Py-BOBYQA
      - DFO-LS
      - fides>=0.7.4
      - gif
      - gif[matplotlib]<|MERGE_RESOLUTION|>--- conflicted
+++ resolved
@@ -43,11 +43,8 @@
   - sphinx-panels
   - pygmo
   - chaospy
-<<<<<<< HEAD
   - nb_black
-=======
   - pybaum
->>>>>>> b391d8a7
 
   - pip:
       - black
